.common-values:

<<<<<<< HEAD
  docker-image: &docker-image circleci/python:3.7.9
=======
  docker-image: &docker-image circleci/python:3.10
>>>>>>> 95c0f718

  restore-cache: &restore-cache
    keys:
      - v1-dependencies-{{ checksum "setup.py" }}-{{ checksum "requirements.txt" }}

  create-venv: &create-venv
    name: Create virtualenv
    command: /usr/local/bin/python3 -m venv venv

  save-cache: &save-cache
    paths:
      - ./venv
    key: v1-dependencies-{{ checksum "setup.py" }}-{{ checksum "requirements.txt" }}

  install-package: &install-package
    name: Install package
    command: |
      . venv/bin/activate
<<<<<<< HEAD
      venv/bin/python3 -m pip install tensorflow==1.15.5
=======
      venv/bin/python3 -m pip install tensorflow==2.10
>>>>>>> 95c0f718
      venv/bin/python3 -m pip install .

version: 2
jobs:
  build:
    docker:
      - image: *docker-image
    resource_class: medium
    steps:
    - checkout
    - restore_cache: *restore-cache
    - run: *create-venv
    - save_cache: *save-cache
    - run: *install-package

  pip-check:
    docker:
      - image: *docker-image
    steps:
    - checkout
    - restore_cache: *restore-cache
    - run: *create-venv
    - save_cache: *save-cache
    - run: *install-package
    - run:
        name: Pip check
        command: |
          . venv/bin/activate
          venv/bin/python3 -m pip check

  test:
    docker:
      - image: *docker-image
    resource_class: large
    steps:
    - checkout
    - restore_cache: *restore-cache
    - run: *create-venv
    - save_cache: *save-cache
    - run: *install-package
    - run:
          name: Unit tests with Pytest
          command: |
            . venv/bin/activate
<<<<<<< HEAD
            venv/bin/python3 -m pytest tests
          no_output_timeout: 60m
=======
            venv/bin/python3 setup.py test
>>>>>>> 95c0f718
  lint:
    docker:
      - image: *docker-image
    steps:
    - checkout
    - restore_cache: *restore-cache
    - run: *create-venv
    - save_cache: *save-cache
    - run:
          name: Linting with flake8
          command: |
            . venv/bin/activate
            venv/bin/python3 -m pip install flake8
            venv/bin/python3 -m flake8 ampligraph --max-line-length 200 --ignore=W605,W503,E231

  docs:
    docker:
      - image: *docker-image
    steps:
    - checkout
    - restore_cache: *restore-cache
    - run: *create-venv
    - save_cache: *save-cache
    - run: *install-package
    - run:
          name: Making docs with Sphinx
          command: |
            . venv/bin/activate
            cd docs
            make clean autogen html


workflows:
  version: 2
  checks:
    jobs:
      - build:
          filters:
            branches:
              only:  
<<<<<<< HEAD
                - master
                - develop
                - /release\/.*/
=======
                - main
                - ampligraph2/develop
>>>>>>> 95c0f718
      - pip-check:
          filters:
            branches:
              only:  
<<<<<<< HEAD
                - master
                - develop
                - /release\/.*/
=======
                - main
                - ampligraph2/develop      
>>>>>>> 95c0f718
      - lint:
          filters:
            branches:
              only:  
<<<<<<< HEAD
                - master
                - develop
                - /release\/.*/
=======
                - main
                - ampligraph2/develop      
>>>>>>> 95c0f718
      - docs:
          filters:
            branches:
              only:  
<<<<<<< HEAD
                - master
                - develop
                - /release\/.*/
=======
                - main
                - ampligraph2/develop      
>>>>>>> 95c0f718
      - test:
          filters:
            branches:
              only:  
<<<<<<< HEAD
                - master
                - develop
                - /release\/.*/
=======
                - main
                - ampligraph2/develop       
>>>>>>> 95c0f718
<|MERGE_RESOLUTION|>--- conflicted
+++ resolved
@@ -1,10 +1,6 @@
 .common-values:
 
-<<<<<<< HEAD
-  docker-image: &docker-image circleci/python:3.7.9
-=======
   docker-image: &docker-image circleci/python:3.10
->>>>>>> 95c0f718
 
   restore-cache: &restore-cache
     keys:
@@ -23,11 +19,7 @@
     name: Install package
     command: |
       . venv/bin/activate
-<<<<<<< HEAD
-      venv/bin/python3 -m pip install tensorflow==1.15.5
-=======
       venv/bin/python3 -m pip install tensorflow==2.10
->>>>>>> 95c0f718
       venv/bin/python3 -m pip install .
 
 version: 2
@@ -72,12 +64,7 @@
           name: Unit tests with Pytest
           command: |
             . venv/bin/activate
-<<<<<<< HEAD
-            venv/bin/python3 -m pytest tests
-          no_output_timeout: 60m
-=======
             venv/bin/python3 setup.py test
->>>>>>> 95c0f718
   lint:
     docker:
       - image: *docker-image
@@ -118,59 +105,29 @@
           filters:
             branches:
               only:  
-<<<<<<< HEAD
-                - master
-                - develop
-                - /release\/.*/
-=======
                 - main
                 - ampligraph2/develop
->>>>>>> 95c0f718
       - pip-check:
           filters:
             branches:
               only:  
-<<<<<<< HEAD
-                - master
-                - develop
-                - /release\/.*/
-=======
                 - main
                 - ampligraph2/develop      
->>>>>>> 95c0f718
       - lint:
           filters:
             branches:
               only:  
-<<<<<<< HEAD
-                - master
-                - develop
-                - /release\/.*/
-=======
                 - main
                 - ampligraph2/develop      
->>>>>>> 95c0f718
       - docs:
           filters:
             branches:
               only:  
-<<<<<<< HEAD
-                - master
-                - develop
-                - /release\/.*/
-=======
                 - main
                 - ampligraph2/develop      
->>>>>>> 95c0f718
       - test:
           filters:
             branches:
               only:  
-<<<<<<< HEAD
-                - master
-                - develop
-                - /release\/.*/
-=======
                 - main
-                - ampligraph2/develop       
->>>>>>> 95c0f718
+                - ampligraph2/develop       