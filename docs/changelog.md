--- conflicted
+++ resolved
@@ -4,16 +4,7 @@
 - ConvE
 - RotatE
 - Tensorflow-based negatives generation
-<<<<<<< HEAD
-- Adversarial negatives generation strategy
 - Yago3-10 loader
-
-## 0.2 
-### [1 Aug 2018]
-
-=======
-- Yago3-10 loader
->>>>>>> e6a7a3cd
 - RDF, ntriples loaders
 - Freebase13 loader
 - Wordnet11 loader
