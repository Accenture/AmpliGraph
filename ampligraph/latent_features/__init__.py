# Copyright 2019 The AmpliGraph Authors. All Rights Reserved.
#
# This file is Licensed under the Apache License, Version 2.0.
# A copy of the Licence is available in LICENCE, or at:
#
#     http://www.apache.org/licenses/LICENSE-2.0
#
r"""This module includes neural graph embedding models and support functions.

Knowledge graph embedding models are neural architectures that encode concepts from a knowledge graph
(i.e. entities :math:`\mathcal{E}` and relation types :math:`\mathcal{R}`) into low-dimensional, continuous vectors
:math:`\in \mathcal{R}^k`. Such *knowledge graph embeddings* have applications in knowledge graph completion,
entity resolution, and link-based clustering, just to cite a few :cite:`nickel2016review`.

"""

<<<<<<< HEAD
from .models import EmbeddingModel, TransE, DistMult, ComplEx, HolE, RotatE, RandomBaseline, MODEL_REGISTRY
from .loss_functions import Loss, AbsoluteMarginLoss, SelfAdversarialLoss, NLLLoss, PairwiseLoss, NLLAdversarialLoss,\
    LOSS_REGISTRY
from .regularizers import Regularizer, LPRegularizer
=======
from .models import EmbeddingModel, TransE, DistMult, ComplEx, HolE, RandomBaseline, MODEL_REGISTRY
from .loss_functions import Loss, AbsoluteMarginLoss, SelfAdversarialLoss, NLLLoss, PairwiseLoss,\
    NLLMulticlass, LOSS_REGISTRY
from .regularizers import Regularizer, LPRegularizer, REGULARIZER_REGISTRY
>>>>>>> 19bba3f9
from .misc import get_entity_triples
from ..utils import save_model, restore_model

__all__ = ['LOSS_REGISTRY', 'REGULARIZER_REGISTRY', 'MODEL_REGISTRY',
<<<<<<< HEAD
           'EmbeddingModel', 'TransE', 'DistMult', 'ComplEx', 'HolE', 'RotatE', 'RandomBaseline',
           'Loss', 'AbsoluteMarginLoss', 'SelfAdversarialLoss', 'NLLLoss', 'PairwiseLoss', 'NLLAdversarialLoss',
           'Regularizer', 'LPRegularizer', 'get_entity_triples','save_model', 'restore_model']

=======
           'EmbeddingModel', 'TransE', 'DistMult', 'ComplEx', 'HolE', 'RandomBaseline',
           'Loss', 'AbsoluteMarginLoss', 'SelfAdversarialLoss', 'NLLLoss', 'PairwiseLoss', 'NLLMulticlass',
           'Regularizer', 'LPRegularizer', 'get_entity_triples', 'save_model', 'restore_model']
>>>>>>> 19bba3f9
<|MERGE_RESOLUTION|>--- conflicted
+++ resolved
@@ -14,28 +14,14 @@
 
 """
 
-<<<<<<< HEAD
 from .models import EmbeddingModel, TransE, DistMult, ComplEx, HolE, RotatE, RandomBaseline, MODEL_REGISTRY
-from .loss_functions import Loss, AbsoluteMarginLoss, SelfAdversarialLoss, NLLLoss, PairwiseLoss, NLLAdversarialLoss,\
-    LOSS_REGISTRY
-from .regularizers import Regularizer, LPRegularizer
-=======
-from .models import EmbeddingModel, TransE, DistMult, ComplEx, HolE, RandomBaseline, MODEL_REGISTRY
 from .loss_functions import Loss, AbsoluteMarginLoss, SelfAdversarialLoss, NLLLoss, PairwiseLoss,\
     NLLMulticlass, LOSS_REGISTRY
 from .regularizers import Regularizer, LPRegularizer, REGULARIZER_REGISTRY
->>>>>>> 19bba3f9
 from .misc import get_entity_triples
 from ..utils import save_model, restore_model
 
 __all__ = ['LOSS_REGISTRY', 'REGULARIZER_REGISTRY', 'MODEL_REGISTRY',
-<<<<<<< HEAD
            'EmbeddingModel', 'TransE', 'DistMult', 'ComplEx', 'HolE', 'RotatE', 'RandomBaseline',
-           'Loss', 'AbsoluteMarginLoss', 'SelfAdversarialLoss', 'NLLLoss', 'PairwiseLoss', 'NLLAdversarialLoss',
-           'Regularizer', 'LPRegularizer', 'get_entity_triples','save_model', 'restore_model']
-
-=======
-           'EmbeddingModel', 'TransE', 'DistMult', 'ComplEx', 'HolE', 'RandomBaseline',
            'Loss', 'AbsoluteMarginLoss', 'SelfAdversarialLoss', 'NLLLoss', 'PairwiseLoss', 'NLLMulticlass',
-           'Regularizer', 'LPRegularizer', 'get_entity_triples', 'save_model', 'restore_model']
->>>>>>> 19bba3f9
+           'Regularizer', 'LPRegularizer', 'get_entity_triples', 'save_model', 'restore_model']