"""This module includes neural graph embedding models and support functions.

Knowledge graph embedding models are neural architectures that encode concepts from a knowledge graph (i.e. entities :math:`\mathcal{E}` and relation types :math:`\mathcal{R}`) into low-dimensional, continuous vectors :math:`\in \mathcal{R}^k`. Such \textit{knowledge graph embeddings} have applications in knowledge graph completion, entity resolution, and link-based clustering, just to cite a few :cite:`nickel2016review`.

"""

<<<<<<< HEAD
from .loss_functions import LOSS_REGISTRY
from .regularizers import REGULARIZER_REGISTRY
from .models import MODEL_REGISTRY
from .models import EmbeddingModel, TransE, DistMult, ComplEx, HolE, RandomBaseline
from .loss_functions import Loss, AbsoluteMarginLoss, SelfAdversarialLoss, NLLLoss, PairwiseLoss, NLLAdversarialLoss
from .regularizers import Regularizer, LPRegularizer

=======
from .models import EmbeddingModel, TransE, DistMult, ComplEx, HolE, RandomBaseline, MODEL_REGISTRY
from .loss_functions import Loss, AbsoluteMarginLoss, SelfAdversarialLoss, NLLLoss, PairwiseLoss, NLLAdversarialLoss,\
    LOSS_REGISTRY
from .regularizers import Regularizer, L1Regularizer, L2Regularizer, L3Regularizer, REGULARIZER_REGISTRY
>>>>>>> aac75349
from .misc import get_entity_triples
from .model_utils import save_model, restore_model


__all__ = ['LOSS_REGISTRY', 'REGULARIZER_REGISTRY', 'MODEL_REGISTRY',
           'EmbeddingModel', 'TransE', 'DistMult', 'ComplEx', 'HolE', 'RandomBaseline',
           'Loss', 'AbsoluteMarginLoss', 'SelfAdversarialLoss', 'NLLLoss', 'PairwiseLoss', 'NLLAdversarialLoss',
<<<<<<< HEAD
           'Regularizer', 'LPRegularizer', 'get_entity_triples','save_model', 'restore_model']
=======
           'Regularizer', 'L1Regularizer', 'L2Regularizer', 'L3Regularizer',
           'get_entity_triples', 'save_model', 'restore_model']
>>>>>>> aac75349

<|MERGE_RESOLUTION|>--- conflicted
+++ resolved
@@ -4,20 +4,10 @@
 
 """
 
-<<<<<<< HEAD
-from .loss_functions import LOSS_REGISTRY
-from .regularizers import REGULARIZER_REGISTRY
-from .models import MODEL_REGISTRY
-from .models import EmbeddingModel, TransE, DistMult, ComplEx, HolE, RandomBaseline
-from .loss_functions import Loss, AbsoluteMarginLoss, SelfAdversarialLoss, NLLLoss, PairwiseLoss, NLLAdversarialLoss
-from .regularizers import Regularizer, LPRegularizer
-
-=======
 from .models import EmbeddingModel, TransE, DistMult, ComplEx, HolE, RandomBaseline, MODEL_REGISTRY
 from .loss_functions import Loss, AbsoluteMarginLoss, SelfAdversarialLoss, NLLLoss, PairwiseLoss, NLLAdversarialLoss,\
     LOSS_REGISTRY
-from .regularizers import Regularizer, L1Regularizer, L2Regularizer, L3Regularizer, REGULARIZER_REGISTRY
->>>>>>> aac75349
+from .regularizers import Regularizer, LPRegularizer
 from .misc import get_entity_triples
 from .model_utils import save_model, restore_model
 
@@ -25,10 +15,5 @@
 __all__ = ['LOSS_REGISTRY', 'REGULARIZER_REGISTRY', 'MODEL_REGISTRY',
            'EmbeddingModel', 'TransE', 'DistMult', 'ComplEx', 'HolE', 'RandomBaseline',
            'Loss', 'AbsoluteMarginLoss', 'SelfAdversarialLoss', 'NLLLoss', 'PairwiseLoss', 'NLLAdversarialLoss',
-<<<<<<< HEAD
            'Regularizer', 'LPRegularizer', 'get_entity_triples','save_model', 'restore_model']
-=======
-           'Regularizer', 'L1Regularizer', 'L2Regularizer', 'L3Regularizer',
-           'get_entity_triples', 'save_model', 'restore_model']
->>>>>>> aac75349
 
