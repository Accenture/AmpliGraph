--- conflicted
+++ resolved
@@ -14,12 +14,8 @@
 
 """
 
-<<<<<<< HEAD
-from .models import EmbeddingModel, TransE, DistMult, ComplEx, HolE, RotatE, RandomBaseline, MODEL_REGISTRY
-=======
-from .models import EmbeddingModel, TransE, DistMult, ComplEx, HolE, RandomBaseline, MODEL_REGISTRY, \
+from .models import EmbeddingModel, TransE, DistMult, ComplEx, HolE, RotatE, RandomBaseline, MODEL_REGISTRY, \
     set_warning_threshold, reset_warning_threshold
->>>>>>> 99970ffc
 from .loss_functions import Loss, AbsoluteMarginLoss, SelfAdversarialLoss, NLLLoss, PairwiseLoss,\
     NLLMulticlass, LOSS_REGISTRY
 from .regularizers import Regularizer, LPRegularizer, REGULARIZER_REGISTRY
@@ -27,14 +23,9 @@
 from .misc import get_entity_triples
 from ..utils import save_model, restore_model
 
-<<<<<<< HEAD
-__all__ = ['LOSS_REGISTRY', 'REGULARIZER_REGISTRY', 'MODEL_REGISTRY',
-           'EmbeddingModel', 'TransE', 'DistMult', 'ComplEx', 'HolE', 'RotatE', 'RandomBaseline',
-=======
 __all__ = ['LOSS_REGISTRY', 'REGULARIZER_REGISTRY', 'MODEL_REGISTRY', 'OPTIMIZER_REGISTRY',
            'set_warning_threshold', 'reset_warning_threshold',
-           'EmbeddingModel', 'TransE', 'DistMult', 'ComplEx', 'HolE', 'RandomBaseline',
->>>>>>> 99970ffc
+           'EmbeddingModel', 'TransE', 'DistMult', 'ComplEx', 'HolE', 'RandomBaseline', 'RotatE',
            'Loss', 'AbsoluteMarginLoss', 'SelfAdversarialLoss', 'NLLLoss', 'PairwiseLoss', 'NLLMulticlass',
            'Regularizer', 'LPRegularizer', 'Optimizer', 'AdagradOptimizer', 'AdamOptimizer', 'MomentumOptimizer', 
            'SGDOptimizer', 'get_entity_triples', 'save_model', 'restore_model']