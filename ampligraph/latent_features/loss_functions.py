# Copyright 2019 The AmpliGraph Authors. All Rights Reserved.
#
# This file is Licensed under the Apache License, Version 2.0.
# A copy of the Licence is available in LICENCE, or at:
#
#     http://www.apache.org/licenses/LICENSE-2.0
#
import tensorflow as tf
import abc
import logging

LOSS_REGISTRY = {}

logger = logging.getLogger(__name__)
logger.setLevel(logging.DEBUG)

# Default margin used by pairwise and absolute margin loss
DEFAULT_MARGIN = 1

# default sampling temperature used by adversarial loss
DEFAULT_ALPHA_ADVERSARIAL = 0.5

# Default margin used by margin based adversarial loss
DEFAULT_MARGIN_ADVERSARIAL = 3


def register_loss(name, external_params=None, class_params=None):
    if external_params is None:
        external_params = []

    default_class_params = {'require_same_size_pos_neg': True}

    if class_params is None:
        class_params = default_class_params

    def populate_class_params():
        LOSS_REGISTRY[name].class_params = {
            'require_same_size_pos_neg': class_params.get('require_same_size_pos_neg',
                                                          default_class_params['require_same_size_pos_neg'])
        }

    def insert_in_registry(class_handle):
        LOSS_REGISTRY[name] = class_handle
        class_handle.name = name
        LOSS_REGISTRY[name].external_params = external_params
        populate_class_params()
        return class_handle

    return insert_in_registry


class Loss(abc.ABC):
    """Abstract class for loss function.
    """

    name = ""
    external_params = []
    class_params = {}

    def __init__(self, eta, hyperparam_dict, verbose=False):
        """Initialize Loss.

        Parameters
        ----------
        eta: int
            number of negatives
        hyperparam_dict : dict
            dictionary of hyperparams.
            (Keys are described in the hyperparameters section)
        """
        self._loss_parameters = {}
        self._dependencies = []

        # perform check to see if all the required external hyperparams are passed
        try:
            self._loss_parameters['eta'] = eta
            self._init_hyperparams(hyperparam_dict)
            if verbose:
                logger.info('\n--------- Loss ---------')
                logger.info('Name : {}'.format(self.name))
                for key, value in self._loss_parameters.items():
                    logger.info('{} : {}'.format(key, value))
        except KeyError as e:
            msg = 'Some of the hyperparams for loss were not passed to the loss function.\n{}'.format(e)
            logger.error(msg)
            raise Exception(msg)

    def get_state(self, param_name):
        """Get the state value.

        Parameters
        ----------
        param_name : string
            Name of the state for which one wants to query the value.
        Returns
        -------
        param_value:
            The value of the corresponding state.
        """
        try:
            param_value = LOSS_REGISTRY[self.name].class_params.get(param_name)
            return param_value
        except KeyError as e:
            msg = 'Invalid Keu.\n{}'.format(e)
            logger.error(msg)
            raise Exception(msg)

    def _init_hyperparams(self, hyperparam_dict):
        """Initializes the hyperparameters needed by the algorithm.
        
        Parameters
        ----------
        hyperparam_dict : dictionary
            Consists of key value pairs. The Loss will check the keys to get the corresponding params.
        """
        msg = 'This function is a placeholder in an abstract class'
        logger.error(msg)
        NotImplementedError(msg)

    def _inputs_check(self, scores_pos, scores_neg):
        """Creates any dependencies that need to be checked before performing loss computations
        
        Parameters
        ----------
        scores_pos : tf.Tensor
            A tensor of scores assigned to positive statements.
        scores_neg : tf.Tensor
            A tensor of scores assigned to negative statements.
        """
        logger.debug('Creating dependencies before loss computations.')
        self._dependencies = []
        if LOSS_REGISTRY[self.name].class_params['require_same_size_pos_neg'] and self._loss_parameters['eta'] != 1:
            logger.debug('Dependencies found: \n\tRequired same size positive and negative. \n\tEta is not 1.')
            self._dependencies.append(tf.Assert(tf.equal(tf.shape(scores_pos)[0], tf.shape(scores_neg)[0]),
                                                [tf.shape(scores_pos)[0], tf.shape(scores_neg)[0]]))

    def _apply(self, scores_pos, scores_neg):
        """Apply the loss function. Every inherited class must implement this function.
        (All the TF code must go in this function.)
        
        Parameters
        ----------
        scores_pos : tf.Tensor
            A tensor of scores assigned to positive statements.
        scores_neg : tf.Tensor
            A tensor of scores assigned to negative statements.
        
        Returns
        -------
        loss : tf.Tensor
            The loss value that must be minimized.
        """
        msg = 'This function is a placeholder in an abstract class.'
        logger.error(msg)
        NotImplementedError(msg)

    def apply(self, scores_pos, scores_neg):
        """Interface to external world. 
        This function does the input checks, preprocesses input and finally applies loss function.
        
        Parameters
        ----------
        scores_pos : tf.Tensor
            A tensor of scores assigned to positive statements.
        scores_neg : tf.Tensor
            A tensor of scores assigned to negative statements.
        
        Returns
        -------
        loss : tf.Tensor
            The loss value that must be minimized.
        """
        self._inputs_check(scores_pos, scores_neg)
        with tf.control_dependencies(self._dependencies):
            loss = self._apply(scores_pos, scores_neg)
        return loss


@register_loss("pairwise", ['margin'])
class PairwiseLoss(Loss):
    r"""Pairwise, max-margin loss.

    Introduced in :cite:`bordes2013translating`.

    .. math::

        \mathcal{L}(\Theta) = \sum_{t^+ \in \mathcal{G}}\sum_{t^- \in \mathcal{C}}max(0, [\gamma + f_{model}(t^-;\Theta)
         - f_{model}(t^+;\Theta)])

    where :math:`\gamma` is the margin, :math:`\mathcal{G}` is the set of positives,
    :math:`\mathcal{C}` is the set of corruptions, :math:`f_{model}(t;\Theta)` is the model-specific scoring function.

    """

    def __init__(self, eta, loss_params=None, verbose=False):
        """Initialize Loss.

        Parameters
        ----------
        eta: int
            Number of negatives.
        loss_params : dict
            Dictionary of loss-specific hyperparams:

            - **'margin'**: (float). Margin to be used in pairwise loss computation (default: 1)

            Example: ``loss_params={'margin': 1}``
        """
        if loss_params is None:
            loss_params = {'margin': DEFAULT_MARGIN}
        super().__init__(eta, loss_params, verbose)

    def _init_hyperparams(self, hyperparam_dict):
        """Verifies and stores the hyperparameters needed by the algorithm.
        
        Parameters
        ----------
        hyperparam_dict : dictionary
            Consists of key value pairs. The Loss will check the keys to get the corresponding params
            
            - **margin** - Margin to be used in pairwise loss computation(default:1)
        """
        self._loss_parameters['margin'] = hyperparam_dict.get('margin', DEFAULT_MARGIN)

    def _apply(self, scores_pos, scores_neg):
        """Apply the loss function.

        Parameters
        ----------
        scores_pos : tf.Tensor, shape [n, 1]
            A tensor of scores assigned to positive statements.
        scores_neg : tf.Tensor, shape [n, 1]
            A tensor of scores assigned to negative statements.

        Returns
        -------
        loss : tf.Tensor
            The loss value that must be minimized.

        """
        margin = tf.constant(self._loss_parameters['margin'], dtype=tf.float32, name='margin')
        loss = tf.reduce_sum(tf.maximum(margin - scores_pos + scores_neg, 0))
        return loss


@register_loss("nll")
class NLLLoss(Loss):
    r"""Negative log-likelihood loss.

    As described in :cite:`trouillon2016complex`.

    .. math::

        \mathcal{L}(\Theta) = \sum_{t \in \mathcal{G} \cup \mathcal{C}}log(1 + exp(-y \, f_{model}(t;\Theta)))

    where :math:`y \in {-1, 1}` is the label of the statement, :math:`\mathcal{G}` is the set of positives,
    :math:`\mathcal{C}` is the set of corruptions, :math:`f_{model}(t;\Theta)` is the model-specific scoring function.

    """

    def __init__(self, eta, loss_params=None, verbose=False):
        """Initialize Loss.

        Parameters
        ----------
        eta: int
            Number of negatives.
        loss_params : dict
            Dictionary of hyperparams. No hyperparameters are required for this loss.
        """
        if loss_params is None:
            loss_params = {}
        super().__init__(eta, loss_params, verbose)

    def _init_hyperparams(self, hyperparam_dict):
        """Initializes the hyperparameters needed by the algorithm.
        
        Parameters
        ----------
        hyperparam_dict : dictionary
            Consists of key value pairs. The Loss will check the keys to get the corresponding params.
        """
        return

    def _apply(self, scores_pos, scores_neg):
        """Apply the loss function.

        Parameters
        ----------
        scores_pos : tf.Tensor, shape [n, 1]
            A tensor of scores assigned to positive statements.
        scores_neg : tf.Tensor, shape [n, 1]
            A tensor of scores assigned to negative statements.

        Returns
        -------
        loss : tf.Tensor
            The loss value that must be minimized.

        """
        scores = tf.concat([-scores_pos, scores_neg], 0)
        return tf.reduce_sum(tf.log(1 + tf.exp(scores)))


@register_loss("absolute_margin", ['margin'])
class AbsoluteMarginLoss(Loss):
    r"""Absolute margin , max-margin loss.

    Introduced in :cite:`Hamaguchi2017`.

    .. math::

        \mathcal{L}(\Theta) = \sum_{t^+ \in \mathcal{G}}\sum_{t^- \in \mathcal{C}} f_{model}(t^-;\Theta)
        - max(0, [\gamma - f_{model}(t^+;\Theta)])

    where :math:`\gamma` is the margin, :math:`\mathcal{G}` is the set of positives, :math:`\mathcal{C}` is the
    set of corruptions, :math:`f_{model}(t;\Theta)` is the model-specific scoring function.

    """

    def __init__(self, eta, loss_params=None, verbose=False):
        """Initialize Loss

        Parameters
        ----------
        eta: int
            Number of negatives.
        loss_params : dict
            Dictionary of loss-specific hyperparams:

            - **'margin'**: float. Margin to be used in pairwise loss computation (default:1)

            Example: ``loss_params={'margin': 1}``
        """
        if loss_params is None:
            loss_params = {'margin': DEFAULT_MARGIN}
        super().__init__(eta, loss_params, verbose)

    def _init_hyperparams(self, hyperparam_dict):
        """Initializes the hyperparameters needed by the algorithm.
        
        Parameters
        ----------
        hyperparam_dict : dict
           Consists of key value pairs. The Loss will check the keys to get the corresponding params.
            
           **margin** - Margin to be used in loss computation(default:1)
           
        Returns
        -------    
        """
        self._loss_parameters['margin'] = hyperparam_dict.get('margin', DEFAULT_MARGIN)

    def _apply(self, scores_pos, scores_neg):
        """Apply the loss function.

        Parameters
        ----------
        scores_pos : tf.Tensor, shape [n, 1]
           A tensor of scores assigned to positive statements.
        scores_neg : tf.Tensor, shape [n, 1]
           A tensor of scores assigned to negative statements.

        Returns
        -------
        loss : tf.Tensor
           The loss value that must be minimized.

        """
        margin = tf.constant(self._loss_parameters['margin'], dtype=tf.float32, name='margin')
        loss = tf.reduce_sum(tf.maximum(margin + scores_neg, 0) - scores_pos)
        return loss


@register_loss("self_adversarial", ['margin', 'alpha'], {'require_same_size_pos_neg': False})
class SelfAdversarialLoss(Loss):
    r"""Self adversarial sampling loss.

    Introduced in :cite:`sun2018rotate`.

    .. math::

        \mathcal{L} = -log\, \sigma(\gamma + f_{model} (\mathbf{s},\mathbf{o}))
        - \sum_{i=1}^{n} p(h_{i}^{'}, r, t_{i}^{'} ) \ log \
        \sigma(-f_{model}(\mathbf{s}_{i}^{'},\mathbf{o}_{i}^{'}) - \gamma)

    where :math:`\mathbf{s}, \mathbf{o} \in \mathcal{R}^k` are the embeddings of the subject
    and object of a triple :math:`t=(s,r,o)`, :math:`\gamma` is the margin, :math:`\sigma` the sigmoid function,
    and :math:`p(s_{i}^{'}, r, o_{i}^{'} )` is the negatives sampling distribution which is defined as:

    .. math::

        p(s'_j, r, o'_j | \{(s_i, r_i, o_i)\}) = \frac{\exp \alpha \, f_{model}(\mathbf{s'_j}, \mathbf{o'_j})}
        {\sum_i \exp \alpha \, f_{model}(\mathbf{s'_i}, \mathbf{o'_i})}

    where :math:`\alpha` is the temperature of sampling, :math:`f_{model}` is the scoring function of
    the desired embeddings model.


    """

    def __init__(self, eta, loss_params=None, verbose=False):
        """Initialize Loss

        Parameters
        ----------
        eta: int
            number of negatives
        loss_params : dict
            Dictionary of loss-specific hyperparams:

            - **'margin'**: (float). Margin to be used for loss computation (default: 1)
            - **'alpha'** : (float). Temperature of sampling (default:0.5)

            Example: ``loss_params={'margin': 1, 'alpha': 0.5}``

        """
        if loss_params is None:
            loss_params = {'margin': DEFAULT_MARGIN_ADVERSARIAL, 'alpha': DEFAULT_ALPHA_ADVERSARIAL}
        super().__init__(eta, loss_params, verbose)

    def _init_hyperparams(self, hyperparam_dict):
        """Initializes the hyperparameters needed by the algorithm.
        
        Parameters
        ----------
        hyperparam_dict : dictionary
            Consists of key value pairs. The Loss will check the keys to get the corresponding params
            
            - **margin** - Margin to be used in adversarial loss computation (default:3)
            
            - **alpha** - Temperature of sampling (default:0.5)
        """
        self._loss_parameters['margin'] = hyperparam_dict.get('margin', DEFAULT_MARGIN_ADVERSARIAL)
        self._loss_parameters['alpha'] = hyperparam_dict.get('alpha', DEFAULT_ALPHA_ADVERSARIAL)

    def _apply(self, scores_pos, scores_neg):
        """Apply the loss function.

       Parameters
       ----------
       scores_pos : tf.Tensor, shape [n, 1]
           A tensor of scores assigned to positive statements.
       scores_neg : tf.Tensor, shape [n*negative_count, 1]
           A tensor of scores assigned to negative statements.

       Returns
       -------
       loss : tf.Tensor
           The loss value that must be minimized.

       """
        margin = tf.constant(self._loss_parameters['margin'], dtype=tf.float32, name='margin')
        alpha = tf.constant(self._loss_parameters['alpha'], dtype=tf.float32, name='alpha')

        # Compute p(neg_samples) based on eq 4
        scores_neg_reshaped = tf.reshape(scores_neg, [self._loss_parameters['eta'], tf.shape(scores_pos)[0]])
        p_neg = tf.nn.softmax(alpha * scores_neg_reshaped, axis=0)

        # Compute Loss based on eg 5
<<<<<<< HEAD
        loss = tf.reduce_sum(-tf.log_sigmoid(margin - tf.negative(scores_pos))) - tf.reduce_sum(
            tf.multiply(p_neg, tf.log_sigmoid(tf.negative(scores_neg_reshaped) - margin)))
=======
        loss = tf.reduce_sum(-tf.log_sigmoid(margin - tf.negative(scores_pos))) - \
               tf.reduce_sum(tf.multiply(p_neg,
                                         tf.log_sigmoid(tf.negative(scores_neg_reshaped) - margin)))
>>>>>>> e9d1e9a3
        return loss


@register_loss("multiclass_nll", [], {'require_same_size_pos_neg': False})
class NLLMulticlass(Loss):
    r"""Multiclass NLL Loss.
    
    Introduced in :cite:`chen2015` where both the subject and objects are corrupted (to use it in this way pass
    corrupt_sides = ['s', 'o'] to embedding_model_params) .

    This loss was re-engineered in :cite:`kadlecBK17` where only the object was corrupted to get improved
    performance (to use it in this way pass corrupt_sides = 'o' to embedding_model_params).

    .. math::

        \mathcal{L(X)} = -\sum_{x_{e_1,e_2,r_k} \in X} log\,p(e_2|e_1,r_k)
         -\sum_{x_{e_1,e_2,r_k} \in X} log\,p(e_1|r_k, e_2)

    Examples
    --------
    >>> from ampligraph.latent_features import TransE
    >>> model = TransE(batches_count=1, seed=555, epochs=20, k=10,
    >>>                embedding_model_params={'corrupt_sides':['s', 'o']},
    >>>                loss='multiclass_nll', loss_params={})

    """
    def __init__(self, eta, loss_params=None, verbose=False):
        """Initialize Loss

        Parameters
        ----------
        eta: int
            number of negatives
        loss_params : dict
            Dictionary of loss-specific hyperparams:

        """
        if loss_params is None:
            loss_params = {}
        super().__init__(eta, loss_params, verbose)

    def _init_hyperparams(self, hyperparam_dict):
        """Verifies and stores the hyperparameters needed by the algorithm.
        
        Parameters
        ----------
        hyperparam_dict : dictionary
            Consists of key value pairs. The Loss will check the keys to get the corresponding params
        """
        pass

    def _apply(self, scores_pos, scores_neg):
        """Apply the loss function.

       Parameters
       ----------
       scores_pos : tf.Tensor, shape [n, 1]
           A tensor of scores assigned to positive statements.
       scores_neg : tf.Tensor, shape [n*negative_count, 1]
           A tensor of scores assigned to negative statements.

       Returns
       -------
       loss : float
           The loss value that must be minimized.

       """
        scores_neg_reshaped = tf.reshape(scores_neg, [self._loss_parameters['eta'], tf.shape(scores_pos)[0]])
        neg_exp = tf.exp(scores_neg_reshaped)
        pos_exp = tf.exp(scores_pos)
        softmax_score = pos_exp / (tf.reduce_sum(neg_exp, axis=0) + pos_exp)

        loss = -tf.reduce_sum(tf.log(softmax_score))
        return loss<|MERGE_RESOLUTION|>--- conflicted
+++ resolved
@@ -458,14 +458,9 @@
         p_neg = tf.nn.softmax(alpha * scores_neg_reshaped, axis=0)
 
         # Compute Loss based on eg 5
-<<<<<<< HEAD
         loss = tf.reduce_sum(-tf.log_sigmoid(margin - tf.negative(scores_pos))) - tf.reduce_sum(
             tf.multiply(p_neg, tf.log_sigmoid(tf.negative(scores_neg_reshaped) - margin)))
-=======
-        loss = tf.reduce_sum(-tf.log_sigmoid(margin - tf.negative(scores_pos))) - \
-               tf.reduce_sum(tf.multiply(p_neg,
-                                         tf.log_sigmoid(tf.negative(scores_neg_reshaped) - margin)))
->>>>>>> e9d1e9a3
+
         return loss
 
 
