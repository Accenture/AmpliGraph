--- conflicted
+++ resolved
@@ -1,25 +1,10 @@
-<<<<<<< HEAD
-# Copyright 2019-2021 The AmpliGraph Authors. All Rights Reserved.
-=======
 # Copyright 2019-2023 The AmpliGraph Authors. All Rights Reserved.
->>>>>>> 95c0f718
 #
 # This file is Licensed under the Apache License, Version 2.0.
 # A copy of the Licence is available in LICENCE, or at:
 #
 #     http://www.apache.org/licenses/LICENSE-2.0
 #
-<<<<<<< HEAD
-from .EmbeddingModel import EmbeddingModel
-from .TransE import TransE
-from .DistMult import DistMult
-from .ComplEx import ComplEx
-from .HolE import HolE
-from .RandomBaseline import RandomBaseline
-from .ConvKB import ConvKB
-from .ConvE import ConvE
-=======
 from .ScoringBasedEmbeddingModel import ScoringBasedEmbeddingModel
->>>>>>> 95c0f718
 
 __all__ = ["ScoringBasedEmbeddingModel"]