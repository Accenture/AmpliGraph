# Copyright 2020 The AmpliGraph Authors. All Rights Reserved.
#
# This file is Licensed under the Apache License, Version 2.0.
# A copy of the Licence is available in LICENCE, or at:
#
#     http://www.apache.org/licenses/LICENSE-2.0
#
import numpy as np
import time
import pandas as pd
from abc import ABC, abstractmethod
from ampligraph.utils.profiling import timing_and_memory


PARTITION_ALGO_REGISTRY = {}


def register_partitioning_strategy(name):
    def insert_in_registry(class_handle):
        assert name not in PARTITION_ALGO_REGISTRY.keys(), "Partitioning Strategy with name {} "
        "already exists!".format(name)
        
        PARTITION_ALGO_REGISTRY[name] = class_handle
        class_handle.name = name
        return class_handle

    return insert_in_registry


def get_number_of_partitions(n):
    return int(n*(n+1)/2)


class AbstractGraphPartitioner(ABC):
    """Meta class defining interface for graph partitioning algorithms.

    _data: graph data to split across partitions
    _k [default=2]: number of partitions to split into
    """

    def __init__(self, data, k=2, seed=None, **kwargs):
        self._data = data
        self._k = k
        self._split(seed=seed, **kwargs)
        self.generator = self.partitions_generator()
        
    def __iter__(self):
        """Function needed to be used as an itertor."""
        return self

    def partitions_generator(self):
        for partition in self.partitions:
            yield partition

    def get_partitions_iterator(self):
        """Reinstantiate partitions generator
           
           Returns
           -------
           partitions generator
        """
        return self.partitions_generator()
        
    def __next__(self):
        """Function needed to be used as an itertor."""
        return next(self.generator)

    def _split(self, seed=None, **kwargs):
        """Split data into k equal size partitions.

           Parameters
           ----------
           seed: seed for repeatability purposes, it is only
                 used when certain randomization is required

           Returns
           -------
            partitions: parts of equal size with triples
        """
        pass

    
@register_partitioning_strategy("Bucket")
class BucketGraphPartitioner(AbstractGraphPartitioner):
    def __init__(self, data, k=2):
        self.partitions = []
        super().__init__(data, k)
       
    def create_single_partition(self, ind1, ind2, timestamp, partition_nb):
        """Creates partition based on given two indices of buckets.
           It appends created partition to the list of partitions (self.partitions).
          
           Parameters
           ----------
           ind1: index of the first bucket needed to create partition.
           ind2: index of the second bucket needed to create partition.
           timestamp: date and time string that the files are created with (shelves).
           partition_nb: assigned number of partition.
        """
        with shelve.open("bucket_{}_{}.shf".format(ind1, timestamp), writeback=True) as bucket_partition_1:
            indexes_1 = bucket_partition_1['indexes']
        with shelve.open("bucket_{}_{}.shf".format(ind2, timestamp), writeback=True) as bucket_partition_2:
            indexes_2 = bucket_partition_2['indexes']
            
        triples_1_2 = self._data.get_triples(subjects=indexes_1, objects=indexes_2)
        triples_2_1 = self._data.get_triples(subjects=indexes_2, objects=indexes_1)        
        triples = np.vstack([triples_1_2, triples_2_1]).astype(np.int32)
        triples = np.unique(triples, axis=0)
        np.savetxt("partition_{}_{}.csv".format(partition_nb, timestamp), triples, delimiter=",", fmt='%d')
        partition_loader = GraphDataLoader("partition_{}_{}.csv".format(partition_nb, timestamp), use_indexer=False)
        self.partitions.append(partition_loader)
    
    @timing_and_memory
<<<<<<< HEAD
    def split(self, seed=None, verbose=False, **kwargs):
        """Split data into partitions based on bucketed entities as follows:
        
            If you have 2 buckets (0, 1) then you will have 3 partitions i.e.
               a. edges with sub and obj in bucket 0 (0 - 0)
               b. edges with sub and obj in bucket 1 (1 - 1)
               c. edges with sub in 0 and obj in  1 (0 - 1)
        
           Returns
           -------
            partitions: created partitions
        """
        # get the unique entities (s and o)
        unique_ents = set(self._data[:,0])
        unique_ents.update(set(self._data[:,2]))
        unique_ents = np.array(list(unique_ents))
        
        # store entities in buckets
        bucketed_entities = dict()
        
        # Max entities in a bucket 
        max_entities = np.int32(np.ceil(unique_ents.shape[0] / self._k))
        for i in range(self._k):
            # store the entities in the buckets
            bucketed_entities[i] = unique_ents[i * max_entities: (i+1) * max_entities]

        # triples in partitions (based on start and end buckets)
        triples_of_bucket_dict = dict()
        # entities in the partition
        entities_of_bucket_dict = dict()

        start_time = time.time()
        
        
        total_partitions = 0
        for i in range(self._k):
            for j in range(i, self._k):
                try:
                    # based on where the triples start and end, put in respective partitions
                    triples_of_bucket_dict[i][j] =  self._data[np.logical_or(
                                                            np.logical_and(np.isin(self._data[:, 0], bucketed_entities[i]),
                                                                          np.isin(self._data[:, 2], bucketed_entities[j])),
                                                            np.logical_and(np.isin(self._data[:, 0], bucketed_entities[j]),
                                                                          np.isin(self._data[:, 2], bucketed_entities[i]))), :]



                    entities_of_bucket_dict[i][j] = np.array(list(set(triples_of_bucket_dict[i][j][:, 0]).union(
                        set(triples_of_bucket_dict[i][j][:, 2]))))
                except KeyError:
                    triples_of_bucket_dict[i] = dict()
                    entities_of_bucket_dict[i] = dict()
                    triples_of_bucket_dict[i][j] =  self._data[np.logical_or(
                                                            np.logical_and(np.isin(self._data[:, 0], bucketed_entities[i]),
                                                                          np.isin(self._data[:, 2], bucketed_entities[j])),
                                                            np.logical_and(np.isin(self._data[:, 0], bucketed_entities[j]),
                                                                          np.isin(self._data[:, 2], bucketed_entities[i]))), :]

                    entities_of_bucket_dict[i][j] = np.array(list(set(triples_of_bucket_dict[i][j][:, 0]).union(
                        set(triples_of_bucket_dict[i][j][:, 2]))))
                print('{} -> {} : {} triples, {} entities'.format(i, j, triples_of_bucket_dict[i][j].shape,
                                                                 entities_of_bucket_dict[i][j].shape))
                total_partitions +=1

        end_time = time.time()


        if verbose:
            print('Time Taken: {} secs'.format(end_time - start_time) )
            print('Total node partitions:', self._k)
            print('Total edge partitions:', total_partitions)
        
        # triples_of_bucket_dict - nested dictionary
        partitions = [triples_of_bucket_dict[part][sub_part] for part in triples_of_bucket_dict for sub_part in triples_of_bucket_dict[part]]
        return partitions
=======
    def _split(self, seed=None, verbose=False, **kwargs):
        """Split data into self.k buckets based on unique entities and assign 
           accordingly triples to k partitions and intermediate partitions.
        """
        timestamp =  datetime.now().strftime("%d-%m-%Y_%I-%M-%S_%p")
        unique_ents = np.array(list(self._data.backend.mapper.entities_dict.keys()))
        self.size = self._data.backend.mapper.ents_length
        self.partition_size = int(self.size / self._k)        
        self.buckets_generator = self._data.backend.mapper.get_entities_in_batches(batch_size=self.partition_size)
        
        for i, bucket in enumerate(self.buckets_generator):
            # dump entities in partition shelve/file
            with shelve.open("bucket_{}_{}.shf".format(i, timestamp), writeback=True) as bucket_partition:
                bucket_partition['indexes'] = bucket
            
        partition_nb = 0
        for i in range(self._k):
            for j in range(self._k):
                self.create_single_partition(i, j, timestamp, partition_nb)
                partition_nb += 1           
>>>>>>> d9bef387

    
@register_partitioning_strategy("RandomVertices")
class RandomVerticesGraphPartitioner(AbstractGraphPartitioner):
    def __init__(self, data, k=2, seed=None, **kwargs):
        super().__init__(data, k)
       
    @timing_and_memory
    def _split(self, seed=None, **kwargs):
        """Split data into k equal size partitions by randomly drawing subset of vertices
           of partition size and retrieving triples associated with these vertices.

           Returns
           -------
            partitions: parts of equal size with triples
        """
        vertices = np.array(list(self._data.backend.mapper.entities_dict.keys()))
        self.size = self._data.backend.mapper.ents_length
        indexes = range(self.size)
        self.partition_size = int(self.size / self._k)
        self.partitions = []
        remaining_data = indexes
        if seed is not None:
            np.random.seed([(seed + i)*i for i in range(self._k) ])
        for part in range(self._k):
            split = np.random.choice(remaining_data, self.partition_size)
            remaining_data = np.setdiff1d(remaining_data, split)
            tmp = self._data.get_triples(entities=vertices[split])
            self.partitions.append(tmp)


@register_partitioning_strategy("RandomEdges")
class RandomEdgesGraphPartitioner(AbstractGraphPartitioner):
    def __init__(self, data, k=2):
        super().__init__(data, k)

    @timing_and_memory
    def split(self, seed=None, **kwargs):
        """Split data into k equal size partitions by randomly drawing subset of
        edges from dataset.

           Returns
           -------
            partitions: parts of equal size with triples
        """

        self.size = len(self._data)
        indexes = range(self.size)
        self.partition_size = int(self.size / self._k)
        partitions = []
        remaining_data = indexes
        if seed is not None:
            np.random.seed(seed)
        for part in range(self._k):
            split = np.random.choice(remaining_data, self.partition_size)
            remaining_data = np.setdiff1d(remaining_data, split)
            partitions.append(self._data[split])

        return partitions


@register_partitioning_strategy("SortedEdges")
class SortedEdgesGraphPartitioner(AbstractGraphPartitioner):
    def __init__(self, data, k=2):
        super().__init__(data, k)

    @timing_and_memory
    def split(self, seed=None, **kwargs):
        """Split data into k equal size partitions by drawing subset of edges from
        sorted dataset.
           
           Returns
           -------
            partitions: parts of equal size with triples
        """
        
        self.size = len(self._data)
        self.partition_size = int(self.size / self._k)
        partitions = []
        self.sorted_data = self._data[self._data[:,0].argsort()]
        
        for part in range(self._k):
            split = self.sorted_data[part * self.partition_size:self.partition_size * (1 + part), :]
            partitions.append(split)
        
        return partitions        


@register_partitioning_strategy("NaiveGraph")
class NaiveGraphPartitioner(AbstractGraphPartitioner):
    def __init__(self, data, k=2):
        super().__init__(data, k)

    @timing_and_memory
    def split(self, seed=None, **kwargs):
        """Split data into k equal size partitions by drawing subset of edges
        from dataset.
           
           Returns
           -------
            partitions: parts of equal size with triples
        """
        
        self.size = len(self._data)
        self.partition_size = int(self.size / self._k)
        partitions = []
        
        for part in range(self._k):
            split = self._data[part * self.partition_size:self.partition_size * (1 + part), :]
            partitions.append(split)
        
        return partitions      


@register_partitioning_strategy("DoubleSortedEdges")
class DoubleSortedEdgesGraphPartitioner(AbstractGraphPartitioner):
    def __init__(self, data, k=2):
        super().__init__(data, k)

    @timing_and_memory
    def split(self, seed=None, **kwargs):
        """Split data into k equal size partitions by drawing subset of edges
        from double-sorted (according to subject and object) dataset with refinement.
                  
           Returns
           -------
            partitions: parts of equal size with triples
        """

        self.size = len(self._data)
        self.partition_size = int(self.size / self._k)
        partitions = []
        
        self.sorted_data = self._data[np.lexsort((self._data[:, 0], self._data[:, 2]))]
        
        for part in range(self._k):
            split = self.sorted_data[part * self.partition_size:self.partition_size * (1 + part)]
            partitions.append(split)
        
        return partitions  


def main():
    pass


if __name__ == "__main__":
    main()<|MERGE_RESOLUTION|>--- conflicted
+++ resolved
@@ -111,83 +111,6 @@
         self.partitions.append(partition_loader)
     
     @timing_and_memory
-<<<<<<< HEAD
-    def split(self, seed=None, verbose=False, **kwargs):
-        """Split data into partitions based on bucketed entities as follows:
-        
-            If you have 2 buckets (0, 1) then you will have 3 partitions i.e.
-               a. edges with sub and obj in bucket 0 (0 - 0)
-               b. edges with sub and obj in bucket 1 (1 - 1)
-               c. edges with sub in 0 and obj in  1 (0 - 1)
-        
-           Returns
-           -------
-            partitions: created partitions
-        """
-        # get the unique entities (s and o)
-        unique_ents = set(self._data[:,0])
-        unique_ents.update(set(self._data[:,2]))
-        unique_ents = np.array(list(unique_ents))
-        
-        # store entities in buckets
-        bucketed_entities = dict()
-        
-        # Max entities in a bucket 
-        max_entities = np.int32(np.ceil(unique_ents.shape[0] / self._k))
-        for i in range(self._k):
-            # store the entities in the buckets
-            bucketed_entities[i] = unique_ents[i * max_entities: (i+1) * max_entities]
-
-        # triples in partitions (based on start and end buckets)
-        triples_of_bucket_dict = dict()
-        # entities in the partition
-        entities_of_bucket_dict = dict()
-
-        start_time = time.time()
-        
-        
-        total_partitions = 0
-        for i in range(self._k):
-            for j in range(i, self._k):
-                try:
-                    # based on where the triples start and end, put in respective partitions
-                    triples_of_bucket_dict[i][j] =  self._data[np.logical_or(
-                                                            np.logical_and(np.isin(self._data[:, 0], bucketed_entities[i]),
-                                                                          np.isin(self._data[:, 2], bucketed_entities[j])),
-                                                            np.logical_and(np.isin(self._data[:, 0], bucketed_entities[j]),
-                                                                          np.isin(self._data[:, 2], bucketed_entities[i]))), :]
-
-
-
-                    entities_of_bucket_dict[i][j] = np.array(list(set(triples_of_bucket_dict[i][j][:, 0]).union(
-                        set(triples_of_bucket_dict[i][j][:, 2]))))
-                except KeyError:
-                    triples_of_bucket_dict[i] = dict()
-                    entities_of_bucket_dict[i] = dict()
-                    triples_of_bucket_dict[i][j] =  self._data[np.logical_or(
-                                                            np.logical_and(np.isin(self._data[:, 0], bucketed_entities[i]),
-                                                                          np.isin(self._data[:, 2], bucketed_entities[j])),
-                                                            np.logical_and(np.isin(self._data[:, 0], bucketed_entities[j]),
-                                                                          np.isin(self._data[:, 2], bucketed_entities[i]))), :]
-
-                    entities_of_bucket_dict[i][j] = np.array(list(set(triples_of_bucket_dict[i][j][:, 0]).union(
-                        set(triples_of_bucket_dict[i][j][:, 2]))))
-                print('{} -> {} : {} triples, {} entities'.format(i, j, triples_of_bucket_dict[i][j].shape,
-                                                                 entities_of_bucket_dict[i][j].shape))
-                total_partitions +=1
-
-        end_time = time.time()
-
-
-        if verbose:
-            print('Time Taken: {} secs'.format(end_time - start_time) )
-            print('Total node partitions:', self._k)
-            print('Total edge partitions:', total_partitions)
-        
-        # triples_of_bucket_dict - nested dictionary
-        partitions = [triples_of_bucket_dict[part][sub_part] for part in triples_of_bucket_dict for sub_part in triples_of_bucket_dict[part]]
-        return partitions
-=======
     def _split(self, seed=None, verbose=False, **kwargs):
         """Split data into self.k buckets based on unique entities and assign 
            accordingly triples to k partitions and intermediate partitions.
@@ -208,7 +131,6 @@
             for j in range(self._k):
                 self.create_single_partition(i, j, timestamp, partition_nb)
                 partition_nb += 1           
->>>>>>> d9bef387
 
     
 @register_partitioning_strategy("RandomVertices")
