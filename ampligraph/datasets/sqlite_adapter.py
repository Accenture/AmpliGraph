--- conflicted
+++ resolved
@@ -1,22 +1,10 @@
-<<<<<<< HEAD
-# Copyright 2019-2021 The AmpliGraph Authors. All Rights Reserved.
-=======
 # Copyright 2019-2023 The AmpliGraph Authors. All Rights Reserved.
->>>>>>> 95c0f718
 #
 # This file is Licensed under the Apache License, Version 2.0.
 # A copy of the Licence is available in LICENCE, or at:
 #
 #     http://www.apache.org/licenses/LICENSE-2.0
 #
-<<<<<<< HEAD
-import numpy as np
-from ..datasets import AmpligraphDatasetAdapter
-import tempfile
-import sqlite3
-import time
-import os
-=======
 """SQLite backend for storing graphs.
 
 This module provides SQLite backend for GraphDataLoader.
@@ -28,7 +16,6 @@
     should be set according to available
     hardware capabilities (default: 30000).
 """
->>>>>>> 95c0f718
 import logging
 import os
 import sqlite3
