# Copyright 2020 The AmpliGraph Authors. All Rights Reserved.
#
# This file is Licensed under the Apache License, Version 2.0.
# A copy of the Licence is available in LICENCE, or at:
#
#     http://www.apache.org/licenses/LICENSE-2.0
#
"""SQLite backend for storing graphs.

This module provides SQLite backend for GraphDataLoader.

Attributes
----------
DEFAULT_CHUNKSIZE: [default 30000] size of data that can be at once loaded to the memory,
                   number of rows, should be set according to available hardware capabilities.
"""
from ampligraph.datasets.source_identifier import DataSourceIdentifier
from ampligraph.datasets import DataIndexer
import sqlite3
from sqlite3 import Error
import numpy as np
from urllib.request import pathname2url
import os
import shelve
from datetime import datetime
from ampligraph.utils.profiling import get_human_readable_size
import pandas as pd
import logging
import tempfile
import tensorflow as tf


logger = logging.getLogger(__name__)
logger.setLevel(logging.DEBUG)

DEFAULT_CHUNKSIZE = 30000
class SQLiteAdapter():
    """ Class implementing database connection.
    
        Example
        -------
        >>># using GraphDataLoader
        >>>data = GraphDataLoader("data.csv", backend=SQLiteAdapter)
        >>># using initialised backend
        >>>data = GraphDataLoader("./fb15k/test.txt", backend=SQLiteAdapter("database.db", use_indexer=mapper))
        >>>for elem in data:
        >>>    print(elem)
        >>>    break
        [(1, 1, 2)]
        >>># raw with default indexing
        >>>with SQLiteAdapter("database.db") as backend:
        >>>    backend.populate("./fb15k/test.txt", dataset_type="train")
        >>># raw with previously specified indexing
        >>>mapper = DataIndexer(data.values)
        >>>with SQLiteAdapter("database.db", use_indexer=mapper) as backend:
        >>>    backend.populate("data.csv", dataset_type="train")
    """
    def __init__(self, db_name, identifier=None, chunk_size=DEFAULT_CHUNKSIZE, root_directory=tempfile.gettempdir(),
<<<<<<< HEAD
                 use_indexer=True, verbose=False, remap=False, name='main_partition', parent=None, in_memory=False,
                 use_filter=None):
=======
                 use_indexer=True, verbose=False, remap=False, name='main_partition', parent=None, in_memory=False, use_filter=False):
>>>>>>> 02293de0
        """ Initialise SQLiteAdapter.
       
            Parameters
            ----------
            db_name: name of the database.
            chunk_size: size of a chunk to read data from while feeding the database,
                        if not provided will be default (DEFAULT_CHUNKSIZE).
            root_directory: directory where data will be stored - database created and mappings.
            use_indexer: object of type DataIndexer with predifined mapping or bool flag to tell whether data should be indexed.
            remap: wether to remap or not (shouldn't be used here) - NotImplemented here.
            parent: Not Implemented.
            verbose: print status messages.
        """
        self.db_name = db_name
        self.verbose = verbose
<<<<<<< HEAD
        self.use_filter = use_filter
=======
>>>>>>> 02293de0
        if identifier is None:
           msg = "You need to provide source identifier object"
           logger.error(msg) 
           raise Exception(msg)
        else:
            self.identifier = identifier

        self.flag_db_open = False
        self.root_directory = root_directory
        self.db_path = os.path.join(self.root_directory, self.db_name)
        self.use_indexer = use_indexer
        self.remap = remap
        if self.remap != False:
            msg = "Remapping is not supported for DataLoaders with SQLite Adapter as backend"
            logger.error(msg)
            raise Exception(msg)
        self.name = name
        self.parent = parent
        self.in_memory = in_memory
        self.use_filter = use_filter
        self.sources = {}

        if chunk_size is None:
            chunk_size = DEFAULT_CHUNKSIZE
            logger.debug("Currently {} only supports data given in chunks. \
            Setting chunksize to {}.".format(self.__name__(), DEFAULT_CHUNKSIZE))
        else:
            self.chunk_size = chunk_size
            
    def get_output_signature(self):
        if self.use_filter:
            return (tf.TensorSpec(shape=(None, 3), dtype=tf.int32), tf.RaggedTensorSpec(shape=(2, None, None), dtype=tf.int32))
        else:
            return (tf.TensorSpec(shape=(None, 3), dtype=tf.int32))
    
    def should_recreate_iterator(self):
        return True
        
    def open_db(self):
        db_uri = 'file:{}?mode=rw'.format(pathname2url(self.db_path))
        self.connection = sqlite3.connect(db_uri, uri=True)
        self.flag_db_open = True
        logger.debug("----------------DB OPENED - normally -----------------------")

    def open_connection(self):
        """Context manager function to open or create if not exists database connection."""
        if self.flag_db_open == False:
            try:
                self.open_db()
            except sqlite3.OperationalError:
                logger.debug("Database does not exists. Creating one.")      
                self.connection = sqlite3.connect(self.db_path)        
                self.connection.commit()
                self.connection.close()
        
                self._create_database()
                self.open_db()

    def __enter__(self):
        self.open_connection()
        return self
    
    def __exit__ (self, type, value, tb):
        """Context manager exit function, required to used with "with statement", closes
           the connection and do the rollback if required"""
        if self.flag_db_open:
            if tb is None:
                self.connection.commit()
                self.connection.close()
            else:
                # Exception occurred, so rollback.
                self.connection.rollback()
            self.flag_db_open = False
            logger.debug("!!!!!!!!----------------DB CLOSED -----------------------")

    def _add_dataset(self, data_source, dataset_type):
        self._load(data_source, dataset_type)
        
    def _get_db_schema(self):
        """Defines SQL queries to create a table with triples and indexes to 
           navigate easily on pairs subject-predicate, predicate-object.
    
           Returns
           -------
           db_schema: list of SQL commands to create tables and indexes.
        """
        db_schema = [
        """CREATE TABLE triples_table (subject integer,
                                    predicate integer,
                                    object integer,
                                    dataset_type text(50)
                                    );""",
        "CREATE INDEX triples_table_sp_idx ON triples_table (subject, predicate);",
        "CREATE INDEX triples_table_po_idx ON triples_table (predicate, object);",
        "CREATE INDEX triples_table_type_idx ON triples_table (dataset_type);",
        "CREATE INDEX triples_table_sub_obj_idx ON triples_table (subject, object);",
        "CREATE INDEX triples_table_subject_idx ON triples_table (subject);",
        "CREATE INDEX triples_table_object_idx ON triples_table (object);"
        ]
        return db_schema

    def _get_clean_up(self):
        """Defines SQL commands to clean the databse (tables and indexes).
    
           Returns
           -------
           clean_up: list of SQL commands to clean tables and indexes.
        """  
        clean_up = ["drop index IF EXISTS triples_table_po_idx",
                    "drop index IF EXISTS triples_table_sp_idx",
                    "drop index IF EXISTS triples_table_type_idx",
                    "drop table IF EXISTS triples_table"]
        return clean_up

    def _execute_query(self, query):
        """Connects to the database and execute given query.
    
           Parameters
           ----------
           query: SQLite query to be executed.
     
           Returns
           -------
           output: result of a query with fetchall().
        """
        with self:
            cursor = self.connection.cursor()
            output = None
            try:
                cursor.execute(query)
                output = cursor.fetchall()
                self.connection.commit()
                if self.verbose:
                    logger.debug("Query executed successfully, {}".format(query))
            except Error as e:
                logger.debug("Query failed. The error '{}' occurred".format(e))
            return output

    def _execute_queries(self, list_of_queries):
        """Executes given list of queries one by one.

           Parameters
           ----------
           query: list of SQLite queries to be executed.
     
           Returns
           -------
           output: TODO! result of queries with fetchall().
          
        """
        for query in list_of_queries:
            self._execute_query(query)

    def _insert_values_to_a_table(self, table, values):
        """Insert data into a given table in a database.
    
           Parameters
           ----------
           table: table where to input data.
           values: array of data with shape (N,3) to be written to the database, 
                   where N is a number of entries.      
        """
        with self:
            if self.verbose:
                logger.debug("inserting to a table...")
            if len(np.shape(values)) < 2:
                size = 1
            else:
                size = np.shape(values)[1]
            cursor = self.connection.cursor()
            try:
                values_placeholder = "({})".format(", ".join(["?"]*size))
                query = 'INSERT INTO {} VALUES {}'.format(table, values_placeholder)
                cursor.executemany(query, [(v,) if isinstance(v, int) or isinstance(v, str) else v for v in values])
                self.connection.commit()
                if self.verbose:
                    logger.debug("commited to table: {}".format(table))
            except Error as e:
                logger.debug("Error: {}".format(e))
                #self.connection.rollback()
            logger.debug("Values were inserted!")

    def _create_database(self):
        """Creates database."""
        self._execute_queries(self._get_db_schema())

    def _get_triples(self, subjects=None, objects=None, entities=None):
        """Get triples that objects belongs to objects and subjects to subjects,
           or if not provided either object or subjet belongs to entities.
        """
        if subjects is None and objects is None:
            if entities is None:
                msg = "You have to provide either subjects and objects indexes or general entities indexes!"
                logger.error(msg)
                raise Exception(msg)

            subjects = entities
            objects = entities

        query = "select * from triples_table where (subject in ({0}) and object in ({1})) or (subject in ({1}) and object in ({0}));".format(",".join(str(v) for v in  subjects), ",".join(str(v) for v in  objects))
        triples = np.array(self._execute_query(query))
        triples = np.append(triples[:,:3].astype('int'), triples[:,3].reshape(-1,1), axis=1)
        return triples 

    def get_indexed_triples(self, chunk, dataset_type="train"): 
        """Get indexed triples.
    
           Parameters
           ----------
           chunk: numpy array with a fragment of data of size (N,3), where each element is:
                  (subject, predicate, object).
           dataset_type: defines what kind of data is it (train, test, validation).
           
           Returns
           -------
           tmp: numpy array of size (N,4) with indexed triples,
                where each element is: (subject index, predicate index, object index, dataset_type).
           """
        if self.verbose:
            logger.debug("getting triples...")
        if isinstance(chunk, pd.DataFrame):
            chunk = chunk.values
        if self.use_indexer != False:
            #logger.debug(chunk)
            triples = self.mapper.get_indexes(chunk)
            return np.append(triples, np.array(len(triples)*[dataset_type]).reshape(-1,1), axis=1)
        else:
            return np.append(chunk, np.array(len(chunk)*[dataset_type]).reshape(-1,1), axis=1)


    def index_entities(self):
        """Index data. It reloads data before as it is an iterator."""
        self.reload_data()
        if self.use_indexer == True:
            self.mapper = DataIndexer(self.data, in_memory=self.in_memory, root_directory=self.root_directory)
        elif self.use_indexer == False:
            logger.debug("Data won't be indexed")
        elif isinstance(self.use_indexer, DataIndexer):
            self.mapper = self.use_indexer
    
    def is_indexed(self):
        """Check if adapter has indexer.
        
           Returns
           -------
           True/False - flag indicating whether indexing took place.
        """
        if not hasattr(self, "mapper"):
            return False
        return True
            
    def reload_data(self, verbose=False):
        """Reinitialise an iterator with data."""
        self.data = self.loader(self.data_source, chunk_size=self.chunk_size)
        if verbose:
            logger.debug("Data reloaded: {}".format(self.data))
        
    def populate(self, data_source, dataset_type="train", get_indexed_triples=None, loader=None):
        """Condition: before you can enter triples you have to index data.
    
           Parameters
           ----------
           data_source: file with data (e.g. csv file).
           dataset_type: what type of data is it? (train | test | validation).
           get_indexed_triples: function to obtain indexed triples.
           loader: loading function to be used to load data, if None, the
                   DataSourceIdentifier will try to identify type and return
                   adequate loader.
        """
        self.data_source = data_source        
        self.loader = loader
        if loader is None:
            self.loader = self.identifier.fetch_loader()
        if not self.is_indexed() and self.use_indexer != False:
            if self.verbose:
                logger.debug("indexing...")
            self.index_entities()
        else:
            logger.debug("Data is already indexed or no indexing is required.")
        if get_indexed_triples is None:
            get_indexed_triples = self.get_indexed_triples
        data = self.loader(data_source, chunk_size=self.chunk_size)

        self.reload_data()
        for chunk in data:
            values_triples = get_indexed_triples(chunk, dataset_type=dataset_type)
            self._insert_values_to_a_table("triples_table", values_triples)  
        if self.verbose:
            logger.debug("data is populated")
    
    def get_data_size(self, table="triples_table", condition=""):
        """Gets the size of the given table [with specified condition].
    
           Parameters
           ----------
           table: table for which to obtain the size.
           condition: condition to count only a subset of data.
    
           Returns
           -------
           count: number of records in the table.
        """
        query = "SELECT count(*) from {} {};".format(table, condition)
        count = self._execute_query(query)
        if count is None:
            logger.debug("Table is empty or not such table exists.")
            return count
        elif not isinstance(count, list) or not isinstance(count[0], tuple):
            raise ValueError("Cannot get count for the table with provided condition.")        
        #logger.debug(count)
        return count[0][0]

    def clean_up(self):
        """Clean the database."""
        status = self._execute_queries(self._get_clean_up())
        
    def remove_db(self):
        """Remove the database file."""
        os.remove(self.db_path)        
        logger.debug("Database removed.")

    def _get_complementary_objects(self, triples, use_filter=None):
        """For a given triple retrive all triples whith same subjects and predicates.

           Parameters
           ----------
           triples: list or array with Nx3 elements (subject, predicate, object).

           Returns
           -------
           result of a query, list of objects.
        """
        results = []
        if use_filter == False or use_filter is None:
            use_filter = {'train': self.data}
        filtered = []
        valid_filters = [x[0] for x in self._execute_query("SELECT DISTINCT dataset_type FROM triples_table")]
        for filter_name, filter_source in use_filter.items():
            if filter_name in valid_filters:                
                tmp_filter = []
                for triple in triples:
                    query = 'select distinct object from triples_table INDEXED BY\
                             triples_table_sp_idx where subject in ({}) and predicate in ({})  and dataset_type ="{}"'

                    query = query.format(triple[0], triple[1], filter_name)
                    q = self._execute_query(query)
                    tmp = list(set([y for x in q for y in x ]))
                    tmp_filter.append(tmp)
                filtered.append(tmp_filter)
        # Unpack data into one  list per triple no matter what filter it comes from
        unpacked = list(zip(*filtered))
        for k in unpacked:
            lst = [j for i in k for j in i]
            results.append(lst)

        return results

    def _get_complementary_subjects(self, triples, use_filter=None):
        """For a given triple retrive all triples whith same objects and predicates.

           Parameters
           ----------
           triple: list or array with 3 elements (subject, predicate, object).

           Returns
           -------
           result of a query, list of subjects.
        """
        results = []
        if use_filter == False or use_filter is None:
            use_filter = {'train': self.data}

        filtered = []
        valid_filters = [x[0] for x in self._execute_query("SELECT DISTINCT dataset_type FROM triples_table")]
        for filter_name, filter_source in use_filter.items():
                if filter_name in valid_filters:
                    tmp_filter = []
                    for triple in triples:
                        query = 'select distinct subject from triples_table INDEXED BY \
                                 triples_table_po_idx where predicate in ({})  and object in ({})  and dataset_type ="{}"'
                        query = query.format(triple[1], triple[2], filter_name)
                        q = self._execute_query(query)
                        tmp = list(set([y for x in q for y in x ]))
                        tmp_filter.append(tmp)
                    filtered.append(tmp_filter)
        # Unpack data into one  list per triple no matter what filter it comes from
        unpacked = list(zip(*filtered))
        for k in unpacked:
            lst = [j for i in k for j in i]
            results.append(lst)
        return results

    def _get_complementary_entities(self, triples, use_filter=None):
        """Returns the participating entities in the relation ?-p-o and s-p-?.

        Parameters
        ----------
        x_triple: nd-array (3,)
            triple (s-p-o) that we are querying.

        Returns
        -------
        entities: list of entities participating in the relations s-p-? and ?-p-o.
        """
        objects = self._get_complementary_objects(triples, use_filter=use_filter)
        subjects = self._get_complementary_subjects(triples, use_filter=use_filter)
        return subjects, objects
    
    def _get_batch_generator(self, batch_size=1, dataset_type="train", random=False, use_filter=False, index_by=""):
        """Generator that returns the next batch of data.

        Parameters
        ----------
        dataset_type: string
            indicates which dataset to use (train | test | validation).
        batch_size: int
            number of elements in a batch (default: 1).
        use_filter : bool
            Flag to indicate whether to return the concepts that need to be filtered
        index_by: possible values:  {"", so, os, s, o}, indicates whether to use index and which to use,
                                   index by subject, object or both. Indexes were created for the fields so 
                                   SQLite should use them here to speed up, see example below:
                  sqlite> EXPLAIN QUERY PLAN SELECT * FROM triples_table ORDER BY subject, object LIMIT 7000, 30;
                  QUERY PLAN
                  `--SCAN TABLE triples_table USING INDEX triples_table_sub_obj_idx

        random: get records from database in a random order.

        Returns
        -------
        batch_output : nd-array
            yields a batch of triples from the dataset type specified
        participating_entities : list of all entities that were involved in the s-p-? and ?-p-o relations. 
                                 This is returned only if use_filter is set to true.
        """              
        size = self.get_data_size(condition="where dataset_type ='{}'".format(dataset_type))
        self.batches_count = int(size/batch_size)
        logger.debug("batches count: {}".format(self.batches_count))
        logger.debug("size of data: {}".format(size))
        index = ""
        if index_by != "":
            if (index_by == "s" or index_by == "o" or index_by == "so" or index_by == "os") and random != False:       
                msg = "Field index_by can only be used with random set to False and can only take values \
                       from this set: {{s,o,so,os,''}}, instead got: {}".format(index_by)
                logger.error(msg)
                raise Exception(msg)

            if index_by == "s":
                index = "ORDER BY subject"
            if index_by == "o":
                index = "ORDER BY object"
            if index_by == "so" or index_by == "os":
                index = "ORDER BY subject, object"
            if index == "" and random:
                index = "ORDER BY random()"
        query_template = "SELECT * FROM triples_table INDEXED BY \
                 triples_table_type_idx where dataset_type ='{}' {} LIMIT {}, {};"

        for i in range(self.batches_count):
            #logger.debug("BATCH NUMBER: {}".format(i))
            #logger.debug(i * batch_size)
            query = query_template.format(dataset_type, index, i * batch_size, batch_size)
            #logger.debug(query)
            out = self._execute_query(query)
            #logger.debug(out)
            if out:
                out = np.array(out)[:,:3] .astype(np.int32)
                
            if use_filter:
                # get the filter values
                participating_entities = self._get_complementary_entities(out)
<<<<<<< HEAD
               
            # out = out.astype(np.int32)

            if use_filter:
                yield out, tf.ragged.constant(participating_entities)
=======
                yield out, participating_entities
>>>>>>> 02293de0
            else:
                yield out                    
                    
    def summary(self, count=True):
        """Prints summary of the database, whether it exists, what
           tables does it have and how many records (count=True),
           what are fields held and their types with an example record.

           Parameters
           ----------
           count: whether to count number of records per table (can be time consuming)

           Example
           -------
           >>>adapter = SQLiteAdapter("database_24-06-2020_03-51-12_PM.db")
           >>>with adapter as db:
           >>>    db.summary()
           Summary for Database database_29-06-2020_09-37-20_AM.db
           File size: 3.9453MB
           Tables: triples_table
           -------------
           |TRIPLES_TABLE|
           -------------
           
                  subject (int):   predicate (int):   object (int):   dataset_type (text(50)): 
           e.g.   34321            29218              38102           train                     
           
           Records: 59070

        """
        if os.path.exists(self.db_path):
            print("Summary for Database {}".format(self.db_name))
            print("Located in {}".format(self.db_path))
            file_size = os.path.getsize(self.db_path)
            summary = """File size: {:.5}{}\nTables: {}"""
            tables = self._execute_query("SELECT name FROM sqlite_master WHERE type='table';")
            tables_names = ", ".join(table[0] for table in tables)
            print(summary.format(*get_human_readable_size(file_size), tables_names))            
            types = {"integer":"int", "string":"str"}
            for table_name in tables:
                result = self._execute_query("PRAGMA table_info('%s')" % table_name)
                cols_name_type = ["{} ({}):".format(x[1],types[x[2]] if x[2] in types else x[2]) for x in result]
                length = len(cols_name_type)
                print("-------------\n|" + table_name[0].upper() + "|\n-------------\n")
                formatted_record = "{:7s}{}\n{:7s}{}".format(" ", "{:25s}"*length,"e.g.","{:<25s}"*length)
                msg = ""
                example = ["-"]*length
                if count:
                    nb_records = self.get_data_size(table_name[0])
                    msg = "\n\nRecords: {}".format(nb_records)                    
                    if nb_records != 0:
                        record = self._execute_query("SELECT * FROM {} LIMIT {};".format(table_name[0],1))[0]
                        example = [str(rec) for rec in record]                        
                else:
                    print("Count is set to False hence no data displayed")

                print(formatted_record.format(*cols_name_type, *example), msg)
        else:
            logger.debug("Database does not exist.")
            
    def _load(self, data_source, dataset_type="train"):
        """Loads data from the data source to the database. Wrapper around populate method,
           required by the GraphDataLoader interface.
           
           Parameters
           ----------
           data_source: file from where to read data (e.g. csv file).
           dataset_type: kind of dataset that is being loaded (train | test | validation).
        """
        self.data_source = data_source
        self.populate(self.data_source, dataset_type=dataset_type)

    def _intersect(self, dataloader):
        if not isinstance(dataloader.backend, SQLiteAdapter):
            msg = "Provided dataloader should be of type SQLiteAdapter backend, instead got {}.".format(type(dataloader.backend)) 
            logger.error(msg)
            raise Exception(msg)
        raise NotImplementedError

    def _clean(self):
        os.remove(self.db_path)
        self.mapper.clean()<|MERGE_RESOLUTION|>--- conflicted
+++ resolved
@@ -28,6 +28,7 @@
 import logging
 import tempfile
 import tensorflow as tf
+import numpy as np
 
 
 logger = logging.getLogger(__name__)
@@ -56,12 +57,8 @@
         >>>    backend.populate("data.csv", dataset_type="train")
     """
     def __init__(self, db_name, identifier=None, chunk_size=DEFAULT_CHUNKSIZE, root_directory=tempfile.gettempdir(),
-<<<<<<< HEAD
                  use_indexer=True, verbose=False, remap=False, name='main_partition', parent=None, in_memory=False,
-                 use_filter=None):
-=======
-                 use_indexer=True, verbose=False, remap=False, name='main_partition', parent=None, in_memory=False, use_filter=False):
->>>>>>> 02293de0
+                 use_filter=False):
         """ Initialise SQLiteAdapter.
        
             Parameters
@@ -77,10 +74,6 @@
         """
         self.db_name = db_name
         self.verbose = verbose
-<<<<<<< HEAD
-        self.use_filter = use_filter
-=======
->>>>>>> 02293de0
         if identifier is None:
            msg = "You need to provide source identifier object"
            logger.error(msg) 
@@ -100,6 +93,7 @@
         self.name = name
         self.parent = parent
         self.in_memory = in_memory
+        
         self.use_filter = use_filter
         self.sources = {}
 
@@ -402,7 +396,7 @@
         os.remove(self.db_path)        
         logger.debug("Database removed.")
 
-    def _get_complementary_objects(self, triples, use_filter=None):
+    def _get_complementary_objects(self, triples):
         """For a given triple retrive all triples whith same subjects and predicates.
 
            Parameters
@@ -414,11 +408,11 @@
            result of a query, list of objects.
         """
         results = []
-        if use_filter == False or use_filter is None:
-            use_filter = {'train': self.data}
+        if self.use_filter == False or self.use_filter is None:
+            self.use_filter = {'train': self.data}
         filtered = []
         valid_filters = [x[0] for x in self._execute_query("SELECT DISTINCT dataset_type FROM triples_table")]
-        for filter_name, filter_source in use_filter.items():
+        for filter_name, filter_source in self.use_filter.items():
             if filter_name in valid_filters:                
                 tmp_filter = []
                 for triple in triples:
@@ -438,7 +432,7 @@
 
         return results
 
-    def _get_complementary_subjects(self, triples, use_filter=None):
+    def _get_complementary_subjects(self, triples):
         """For a given triple retrive all triples whith same objects and predicates.
 
            Parameters
@@ -450,12 +444,12 @@
            result of a query, list of subjects.
         """
         results = []
-        if use_filter == False or use_filter is None:
-            use_filter = {'train': self.data}
+        if self.use_filter == False or self.use_filter is None:
+            self.use_filter = {'train': self.data}
 
         filtered = []
         valid_filters = [x[0] for x in self._execute_query("SELECT DISTINCT dataset_type FROM triples_table")]
-        for filter_name, filter_source in use_filter.items():
+        for filter_name, filter_source in self.use_filter.items():
                 if filter_name in valid_filters:
                     tmp_filter = []
                     for triple in triples:
@@ -473,7 +467,7 @@
             results.append(lst)
         return results
 
-    def _get_complementary_entities(self, triples, use_filter=None):
+    def _get_complementary_entities(self, triples):
         """Returns the participating entities in the relation ?-p-o and s-p-?.
 
         Parameters
@@ -485,11 +479,11 @@
         -------
         entities: list of entities participating in the relations s-p-? and ?-p-o.
         """
-        objects = self._get_complementary_objects(triples, use_filter=use_filter)
-        subjects = self._get_complementary_subjects(triples, use_filter=use_filter)
+        objects = self._get_complementary_objects(triples)
+        subjects = self._get_complementary_subjects(triples)
         return subjects, objects
     
-    def _get_batch_generator(self, batch_size=1, dataset_type="train", random=False, use_filter=False, index_by=""):
+    def _get_batch_generator(self, batch_size=1, dataset_type="train", random=False, index_by=""):
         """Generator that returns the next batch of data.
 
         Parameters
@@ -515,9 +509,12 @@
             yields a batch of triples from the dataset type specified
         participating_entities : list of all entities that were involved in the s-p-? and ?-p-o relations. 
                                  This is returned only if use_filter is set to true.
-        """              
+        """
+        if not isinstance(dataset_type, str):
+            dataset_type = dataset_type.decode("utf-8") 
         size = self.get_data_size(condition="where dataset_type ='{}'".format(dataset_type))
-        self.batches_count = int(size/batch_size)
+
+        self.batches_count = int(np.ceil(size/batch_size))
         logger.debug("batches count: {}".format(self.batches_count))
         logger.debug("size of data: {}".format(size))
         index = ""
@@ -549,18 +546,11 @@
             if out:
                 out = np.array(out)[:,:3] .astype(np.int32)
                 
-            if use_filter:
+            if self.use_filter:
                 # get the filter values
                 participating_entities = self._get_complementary_entities(out)
-<<<<<<< HEAD
-               
-            # out = out.astype(np.int32)
-
-            if use_filter:
                 yield out, tf.ragged.constant(participating_entities)
-=======
-                yield out, participating_entities
->>>>>>> 02293de0
+
             else:
                 yield out                    
                     
