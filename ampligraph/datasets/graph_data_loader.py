--- conflicted
+++ resolved
@@ -27,11 +27,7 @@
 
 class DummyBackend():
     """Class providing artificial backend, that reads data into memory."""
-<<<<<<< HEAD
-    def __init__(self, identifier, use_indexer=True, remap=False, name="main_partition", verbose=False, parent=None, in_memory=True, root_directory=tempfile.gettempdir(), use_filter=None):
-=======
     def __init__(self, identifier, use_indexer=True, remap=False, name="main_partition", verbose=False, parent=None, in_memory=True, root_directory=tempfile.gettempdir(), use_filter=False):
->>>>>>> 02293de0
         """Initialise DummyBackend.
 
            Parameters
@@ -54,13 +50,10 @@
         self.use_filter = use_filter
         self.sources = {}
 
-<<<<<<< HEAD
-=======
     def _add_dataset(self, data_source, dataset_type):
         msg = "Adding datasets to DummyBackend not possible."
         raise NotImplementedError(msg)
 
->>>>>>> 02293de0
     def __enter__ (self):
         """Context manager enter function. Required by GraphDataLoader."""
         return self
@@ -112,13 +105,8 @@
                     self.data = raw_data
                     logger.debug("Data won't be indexed")
             elif isinstance(self.use_indexer, DataIndexer):
-<<<<<<< HEAD
                 self.mapper = self.use_indexer
                 self.data = self.mapper.get_indexes(raw_data)
-=======
-                  self.mapper = self.use_indexer
-                  self.data = self.mapper.get_indexes(raw_data)
->>>>>>> 02293de0
 
 
     def _get_triples(self, subjects=None, objects=None, entities=None):
@@ -173,13 +161,13 @@
                     triples_original_index = np.array([(ents[str(xx[0])], rels[str(xx[1])], ents[str(xx[2])]) for xx in triples], dtype=np.int32)    
             logger.debug("Query parent for data.")
             logger.debug("Original index: {}".format(triples_original_index))
-            subjects = self.parent.get_complementary_subjects(triples_original_index, use_filter=use_filter)
-            objects = self.parent.get_complementary_objects(triples_original_index, use_filter=use_filter)
+            subjects = self.parent.get_complementary_subjects(triples_original_index)
+            objects = self.parent.get_complementary_objects(triples_original_index)
             logger.debug("What to do with this new indexes? Evaluation should happen in the original space, shouldn't it? I'm assuming it does so returning in parent indexing.")
             return subjects, objects
         else:
-            subjects = self._get_complementary_subjects(triples, use_filter=use_filter)
-            objects = self._get_complementary_objects(triples, use_filter=use_filter)
+            subjects = self._get_complementary_subjects(triples)
+            objects = self._get_complementary_objects(triples)
         return subjects, objects
 
     def _get_complementary_subjects(self, triples, use_filter=False):
@@ -206,33 +194,18 @@
                  with shelve.open(self.mapper.reversed_relations_dict) as rels:
                      triples_original_index = np.array([(ents[str(xx[0])], rels[str(xx[1])], ents[str(xx[2])]) for xx in triples], dtype=np.int32)    
              logger.debug("Query parent for data.")
-<<<<<<< HEAD
              subjects = self.parent.get_complementary_subjects(triples_original_index)
              logger.debug("What to do with this new indexes? Evaluation should happen in the original space, shouldn't it? I'm assuming it does so returning in parent indexing.")
              return subjects
-        elif self.use_filter == False:
-            self.use_filter = {'data': self.data}
+        elif self.use_filter == False or self.use_filter is None:
+            self.use_filter = {'train': self.data}
         filtered = []
         for filter_name, filter_source in self.use_filter.items():
-            if filter_name != "data":
-                filter_source = self.get_source(filter_source, filter_name)
-            tmp_filter = []
-            for triple in triples:
-                tmp = filter_source[filter_source[:,2] == triple[2]]
-=======
-             subjects = self.parent.get_complementary_subjects(triples_original_index, use_filter=use_filter)
-             logger.debug("What to do with this new indexes? Evaluation should happen in the original space, shouldn't it? I'm assuming it does so returning in parent indexing.")
-             return subjects
-        elif use_filter == False or use_filter is None:
-            use_filter = {'train': self.data}
-        filtered = []
-        for filter_name, filter_source in use_filter.items():
-            source = self.data if filter_name == 'train' else self.get_source(filter_source, filter_name)
+            source = self.get_source(filter_source, filter_name)
 
             tmp_filter = []
             for triple in triples:
                 tmp = source[source[:,2] == triple[2]]
->>>>>>> 02293de0
                 tmp_filter.append(list(set(tmp[tmp[:,1] == triple[1]][:,0])))
             filtered.append(tmp_filter)
         # Unpack data into one  list per triple no matter what filter it comes from
@@ -240,11 +213,7 @@
         subjects = []
         for k in unpacked:
             lst = [j for i in k for j in i]
-<<<<<<< HEAD
             subjects.append(np.array(lst, dtype=np.int32))
-=======
-            subjects.append(lst)
->>>>>>> 02293de0
 
         return subjects
 
@@ -271,11 +240,7 @@
             self.sources[name] = self.mapper.get_indexes(raw_data)
         return self.sources[name]
 
-<<<<<<< HEAD
-    def _get_complementary_objects(self, triples):
-=======
     def _get_complementary_objects(self, triples, use_filter=False):
->>>>>>> 02293de0
         """Get objects complementary to  triples (s,p,?).
            For a given triple retrive all triples whith same subjects and predicates.
            Function used duriing evaluation.
@@ -290,11 +255,6 @@
         """
         logger.debug("Getting complementary objects")
        
-<<<<<<< HEAD
-        if not self.use_filter:
-            self.use_filter = {}
-=======
->>>>>>> 02293de0
         if self.parent is not None:
             logger.debug("Parent is set, WARNING: The triples returened are coming with parent indexing.")
 
@@ -303,28 +263,14 @@
                 with shelve.open(self.mapper.reversed_relations_dict) as rels:
                     triples_original_index = np.array([(ents[str(xx[0])], rels[str(xx[1])], ents[str(xx[2])]) for xx in triples], dtype=np.int32)    
             logger.debug("Query parent for data.")
-            objects = self.parent.get_complementary_objects(triples_original_index, use_filter=use_filter)
+            objects = self.parent.get_complementary_objects(triples_original_index)
             logger.debug("What to do with this new indexes? Evaluation should happen in the original space, shouldn't it? I'm assuming it does so returning in parent indexing.")
             return objects
-<<<<<<< HEAD
-        elif self.use_filter == False:
-            self.use_filter = {'data': self.data}
+        elif self.use_filter == False or self.use_filter is None:
+            self.use_filter = {'train': self.data}
         filtered = []
         for filter_name, filter_source in self.use_filter.items():
-            if filter_name != "data":
-                filter_source = self.get_source(filter_source, filter_name)
-            
-            # load source if not loaded
-            #filter
-            tmp_filter = []
-            for triple in triples:
-                tmp = filter_source[filter_source[:,0] == triple[0]]
-=======
-        elif use_filter == False or use_filter is None:
-            use_filter = {'train': self.data}
-        filtered = []
-        for filter_name, filter_source in use_filter.items():
-            source = self.data if filter_name == 'train' else self.get_source(filter_source, filter_name)
+            source = self.get_source(filter_source, filter_name)
 
             # load source if not loaded
             #filter
@@ -332,7 +278,6 @@
             tmp_filter = []
             for triple in triples:
                 tmp = source[source[:,0] == triple[0]]
->>>>>>> 02293de0
                 tmp_filter.append(list(set(tmp[tmp[:,1] == triple[1]][:,2])))
             filtered.append(tmp_filter)
     
@@ -341,11 +286,7 @@
         objects = []
         for k in unpacked:
             lst = [j for i in k for j in i]
-<<<<<<< HEAD
             objects.append(np.array(lst, dtype=np.int32))
-=======
-            objects.append(lst)
->>>>>>> 02293de0
 
         return objects
 
@@ -389,14 +330,7 @@
             
             if self.use_filter:
                 # get the filter values
-<<<<<<< HEAD
                 participating_entities = self._get_complementary_entities(out)
-=======
-                participating_entities = self._get_complementary_entities(out, use_filter=use_filter)
-                yield out, participating_entities
->>>>>>> 02293de0
-
-            if self.use_filter:
                 yield out, tf.ragged.constant(participating_entities, dtype=tf.int32)
             else:
                 yield out
@@ -425,12 +359,7 @@
        >>>    process(data)
     """    
     def __init__(self, data_source, batch_size=1, dataset_type="train", backend=None, root_directory=tempfile.gettempdir(),
-<<<<<<< HEAD
-                 use_indexer=True, verbose=False, remap=False, name="main_partition", parent=None, in_memory=True, use_filter=False, initial_epoch=0, epochs=1):
-
-=======
-                 use_indexer=True, verbose=False, remap=False, name="main_partition", parent=None, in_memory=True, use_filter=None):
->>>>>>> 02293de0
+                 use_indexer=True, verbose=False, remap=False, name="main_partition", parent=None, in_memory=True, use_filter=False):
         """Initialise persistent/in-memory data storage.
        
            Parameters
@@ -448,9 +377,6 @@
            in_memory: persist indexes or not.
            name: identifying name/id of partition which data loader represents (default main).
         """   
-        #self._initial_epoch = initial_epoch
-        #self._epochs = epochs
-        #self._inferred_steps = None
         self.dataset_type = dataset_type
         self.data_source = data_source
         self.batch_size = batch_size
@@ -477,10 +403,7 @@
         if isinstance(backend, type) and backend != DummyBackend:
             self.backend = backend("database_{}.db".format(datetime.now().strftime("%d-%m-%Y_%I-%M-%S_%p")), identifier=self.identifier, 
                                    root_directory=self.root_directory, use_indexer=self.use_indexer, remap=self.remap, name=self.name, parent=self.parent, in_memory=self.in_memory, verbose=verbose, use_filter=self.use_filter)
-<<<<<<< HEAD
-=======
-
->>>>>>> 02293de0
+
             logger.debug("Initialized Backend with database at: {}".format(self.backend.db_path))
         elif backend is None or backend == DummyBackend:
             self.backend = DummyBackend(self.identifier, use_indexer=self.use_indexer, remap=self.remap, name=self.name, parent=self.parent, in_memory=self.in_memory, use_filter=self.use_filter)
@@ -488,11 +411,7 @@
             self.backend = backend
 
         self.backend._load(self.data_source, dataset_type=self.dataset_type)  
-<<<<<<< HEAD
         self.reload()
-=======
-        self.batch_iterator = self.get_batch_generator(use_filter=self.use_filter, dataset_type=self.dataset_type)
->>>>>>> 02293de0
         self.metadata = self.backend.mapper.metadata
       
     def __iter__(self):
@@ -510,31 +429,18 @@
     def __next__(self):
         """Function needed to be used as an itertor."""
         return self.batch_iterator.__next__()
-<<<<<<< HEAD
     
     def reload(self):
         """Reinstantiate batch iterator."""
-        self.batch_iterator = self.get_batch_generator()
+        self.batch_iterator = self.get_batch_generator(self.dataset_type)
   
-    def get_batch_generator(self):
-=======
-      
-    def reload(self, use_filter=False, dataset_type='train'):
-        """Reinstantiate batch iterator."""
-        self.batch_iterator = self.get_batch_generator(use_filter=use_filter, dataset_type=dataset_type)
- 
-    def add_dataset(self, data_source, dataset_type):
-        self.backend._add_dataset(data_source, dataset_type=dataset_type)  
- 
-    def get_batch_generator(self, use_filter=False, dataset_type='train'):
->>>>>>> 02293de0
+    def get_batch_generator(self, dataset_type='train'):
         """Get batch generator from the backend.
            Parameters
            ----------
            use_filter: filter out true positives
         """
-<<<<<<< HEAD
-        return self.backend._get_batch_generator(self.batch_size, dataset_type=self.dataset_type)
+        return self.backend._get_batch_generator(self.batch_size, dataset_type=dataset_type)
     
     def get_tf_generator(self):
         return tf.data.Dataset.from_generator(
@@ -542,11 +448,10 @@
             output_signature=self.backend.get_output_signature(),
             args=(self.batch_size, self.dataset_type, False, "")
         ).prefetch(2)
-    
-=======
-        return self.backend._get_batch_generator(self.batch_size, dataset_type=dataset_type, use_filter=use_filter)
-  
->>>>>>> 02293de0
+
+    def add_dataset(self, data_source, dataset_type):
+        self.backend._add_dataset(data_source, dataset_type=dataset_type)  
+    
     def get_data_size(self):
         """Returns number of triples."""
         return self.backend.get_data_size()
@@ -565,7 +470,7 @@
 
         return self.backend._intersect(dataloader)
 
-    def get_participating_entities(self, triples, sides="s,o", use_filter=False):
+    def get_participating_entities(self, triples, sides="s,o"):
         """Get entities from triples with fixed subjects, objects or both.
            Parameters
            ----------
@@ -581,10 +486,10 @@
             logger.error(msg)
             raise Exception(msg)
         if 's' in sides:
-            subjects = get_complementary_subjects(triples, use_filter=use_filter)
+            subjects = get_complementary_subjects(triples)
 
         if 'o' in sides:
-            objects = get_complementary_objects(triples, use_filter=use_filter)
+            objects = get_complementary_objects(triples)
 
         if sides == 's,o':
             return subjects, objects
@@ -596,7 +501,7 @@
             return objects
 
 
-    def get_complementary_subjects(self, triples, use_filter=False):
+    def get_complementary_subjects(self, triples):
         """Get subjects complementary to triples (?,p,o).
            For a given triple retrive all subjects coming from triples whith same objects and predicates.
 
@@ -608,9 +513,9 @@
            -------
            result of a query, list of subjects per triple.
         """
-        return self.backend._get_complementary_subjects(triples, use_filter=use_filter)
-
-    def get_complementary_objects(self, triples, use_filter=False):
+        return self.backend._get_complementary_subjects(triples)
+
+    def get_complementary_objects(self, triples):
         """Get objects complementary to triples (s,p,?).
            For a given triple retrive all objects coming from triples whith same subjects and predicates.
 
@@ -622,9 +527,9 @@
            -------
            result of a query, list of objects per triple.
         """
-        return self.backend._get_complementary_objects(triples, use_filter=use_filter)        
-    
-    def get_complementary_entities(self, triples, use_filter=False):
+        return self.backend._get_complementary_objects(triples)        
+    
+    def get_complementary_entities(self, triples):
         """Get subjects and objects complementary to triples (?,p,?).
            Returns the participating entities in the relation ?-p-o and s-p-?.
 
@@ -638,12 +543,7 @@
            entities: list of entities participating in the relations s-p-? and ?-p-o per triple.
            TODO: What exactly it should return?
        """
-<<<<<<< HEAD
         return self.backend._get_complementary_entities(triples)
-=======
-
-        return self.backend._get_complementary_entities(triples, use_filter=use_filter)
->>>>>>> 02293de0
 
     def get_triples(self, subjects=None, objects=None, entities=None):
         """Get triples that subject is in subjects and object is in objects, or
