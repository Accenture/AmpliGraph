--- conflicted
+++ resolved
@@ -9,11 +9,8 @@
 from ampligraph.datasets import DataIndexer
 from datetime import datetime
 import numpy as np
-<<<<<<< HEAD
 import contextlib
-=======
-
->>>>>>> d9bef387
+
 
 class DummyBackend():
     """Class providing artificial backend, that reads data into memory."""
@@ -27,11 +24,8 @@
         """
         self.verbose = verbose
         self.identifier = identifier
-<<<<<<< HEAD
         self.temp_workaround = False
-=======
         self.use_indexer = use_indexer
->>>>>>> d9bef387
         
     def __enter__ (self):
         """Context manager enter function. Required by GraphDataLoader."""
@@ -52,10 +46,10 @@
         if self.verbose:
             print("Simple in-memory data loading of {} dataset.".format(dataset_type))
         self.data_source = data_source
-<<<<<<< HEAD
-        loader = self.identifier.fetch_loader()
-        self.data = loader(data_source).astype(np.int32)
-=======
+
+        #loader = self.identifier.fetch_loader()
+        #self.data = loader(data_source).astype(np.int32)
+
         if isinstance(self.data_source, np.ndarray):
             if self.use_indexer:
                 self.mapper = DataIndexer(self.data_source)
@@ -86,7 +80,7 @@
         triples_from_objects = self.data[check_objects(self.data[:,0])]
         triples = np.vstack([triples_from_subjects, triples_from_objects])
         return triples 
->>>>>>> d9bef387
+
         
     def _get_complementary_entities(self, triple):
         """Get subjects and objects complementary to a triple (?,p,?).
@@ -190,13 +184,15 @@
        >>>for elem in data:
        >>>    process(data)
     """    
-<<<<<<< HEAD
-    def __init__(self, data_source, batch_size=8, dataset_type="train", backend=None, verbose=False, 
+    def __init__(self, data_source, 
+                 batch_size=1, 
+                 dataset_type="train", 
+                 backend=None, 
+                 root_directory="./", 
+                 use_indexer=True, 
                  initial_epoch=0,
-                 epochs=1):
-=======
-    def __init__(self, data_source, batch_size=1, dataset_type="train", backend=None, root_directory="./", use_indexer=True, verbose=False):
->>>>>>> d9bef387
+                 epochs=1,
+                 verbose=False):
         """Initialise persistent/in-memory data storage.
        
            Parameters
@@ -206,26 +202,18 @@
            dataset_type: kind of data provided (train | test | validation),
            backend: name of backend class or, already initialised backend, 
                     if None, DummyBackend is used (in-memory processing).
-<<<<<<< HEAD
-        """
+           use_indexer: flag to tell whether data should be indexed.          
+        """   
         self._initial_epoch = initial_epoch
         self._epochs = epochs
         self._insufficient_data = False
         self.dataset_type = dataset_type
         self.data_source = data_source
         self.batch_size = batch_size
-        self.identifier = DataSourceIdentifier(self.data_source)    
-
-=======
-           use_indexer: flag to tell whether data should be indexed.          
-        """   
-        self.dataset_type = dataset_type
-        self.data_source = data_source
-        self.batch_size = batch_size
         self.root_directory = root_directory
         self.identifier = DataSourceIdentifier(self.data_source)       
         self.use_indexer = use_indexer
->>>>>>> d9bef387
+
         if isinstance(backend, type):
             self.backend = backend("database_{}.db".format(datetime.now().strftime("%d-%m-%Y_%I-%M-%S_%p")), 
                                    root_directory=self.root_directory, use_indexer=self.use_indexer, verbose=verbose)
@@ -314,8 +302,6 @@
 
         with self.backend as backend:
             return backend._get_complementary_entities(triple)
-<<<<<<< HEAD
-        
         
     def steps(self):
         """Yields steps for the current epoch."""
@@ -362,10 +348,8 @@
     def temperorily_set_emb_matrix(self, ent_emb, rel_emb):
         with self.backend as backend:
             backend.temperorily_set_emb_matrix(ent_emb, rel_emb)
-=======
 
 
     def get_triples(self, subjects=None, objects=None, entities=None):
         with self.backend as backend:
             return backend._get_triples(subjects, objects, entities)
->>>>>>> d9bef387
