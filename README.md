--- conflicted
+++ resolved
@@ -60,11 +60,7 @@
 ### Prerequisites
 
 * Linux, macOS, Windows
-<<<<<<< HEAD
-* Python 3.7
-=======
 * Python ≥ 3.8
->>>>>>> 95c0f718
 
 #### Provision a Virtual Environment
 
@@ -83,35 +79,19 @@
 **CPU-only**
 
 ```
-<<<<<<< HEAD
-pip install "tensorflow>=1.15.2,<2.0"
-=======
 pip install "tensorflow>=2.9"
->>>>>>> 95c0f718
 
 or 
 
-<<<<<<< HEAD
-conda install tensorflow'>=1.15.2,<2.0.0'
-=======
 conda install tensorflow'>=2.9'
->>>>>>> 95c0f718
 ```
 
 **Install TensorFlow 2 for Mac OS M1 chip**
 
 ```
-<<<<<<< HEAD
-pip install "tensorflow-gpu>=1.15.2,<2.0"
-
-or
-
-conda install tensorflow-gpu'>=1.15.2,<2.0.0'
-=======
 conda install -c apple tensorflow-deps
 pip install --user tensorflow-macos==2.10
 pip install --user tensorflow-metal==0.6
->>>>>>> 95c0f718
 ```
 
 In case of problems with installation refer to [Tensorflow Plugin page on Apple developer site](https://developer.apple.com/metal/tensorflow-plugin/).
@@ -139,15 +119,9 @@
 ### Sanity Check
 
 ```python
-<<<<<<< HEAD
->> import ampligraph
->> ampligraph.__version__
-'1.4.0'
-=======
 >>> import ampligraph
 >>> ampligraph.__version__
 '2.0.0'
->>>>>>> 95c0f718
 ```
 
 
